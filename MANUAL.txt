---
title: Pandoc User's Guide
author: John MacFarlane
date: 2025-05-28
---

# Synopsis

`pandoc` [*options*] [*input-file*]...

# Description

Pandoc is a [Haskell] library for converting from one markup format to
another, and a command-line tool that uses this library.

Pandoc can convert between numerous markup and word processing formats,
including, but not limited to, various flavors of [Markdown], [HTML],
[LaTeX] and [Word docx]. For the full lists of input and output formats,
see the `--from` and `--to` [options below][General options].
Pandoc can also produce [PDF] output: see [creating a PDF], below.

Pandoc's enhanced version of Markdown includes syntax for [tables],
[definition lists], [metadata blocks], [footnotes], [citations], [math],
and much more.  See below under [Pandoc's Markdown].

Pandoc has a modular design: it consists of a set of readers, which parse
text in a given format and produce a native representation of the document
(an _abstract syntax tree_ or AST), and a set of writers, which convert
this native representation into a target format. Thus, adding an input
or output format requires only adding a reader or writer. Users can also
run custom [pandoc filters] to modify the intermediate AST.

Because pandoc's intermediate representation of a document is less
expressive than many of the formats it converts between, one should
not expect perfect conversions between every format and every other.
Pandoc attempts to preserve the structural elements of a document, but
not formatting details such as margin size.  And some document elements,
such as complex tables, may not fit into pandoc's simple document
model.  While conversions from pandoc's Markdown to all formats aspire
to be perfect, conversions from formats more expressive than pandoc's
Markdown can be expected to be lossy.

## Using pandoc

If no *input-files* are specified, input is read from *stdin*.
Output goes to *stdout* by default. For output to a file,
use the `-o` option:

    pandoc -o output.html input.txt

By default, pandoc produces a document fragment. To produce a standalone
document (e.g. a valid HTML file including `<head>` and `<body>`),
use the `-s` or `--standalone` flag:

    pandoc -s -o output.html input.txt

For more information on how standalone documents are produced, see
[Templates] below.

If multiple input files are given, pandoc will concatenate them all (with
blank lines between them) before parsing. (Use `--file-scope` to parse files
individually.)

## Specifying formats

The format of the input and output can be specified explicitly using
command-line options.  The input format can be specified using the
`-f/--from` option, the output format using the `-t/--to` option.
Thus, to convert `hello.txt` from Markdown to LaTeX, you could type:

    pandoc -f markdown -t latex hello.txt

To convert `hello.html` from HTML to Markdown:

    pandoc -f html -t markdown hello.html

Supported input and output formats are listed below under [Options]
(see `-f` for input formats and `-t` for output formats).  You
can also use `pandoc --list-input-formats` and
`pandoc --list-output-formats` to print lists of supported
formats.

If the input or output format is not specified explicitly, pandoc
will attempt to guess it from the extensions of the filenames.
Thus, for example,

    pandoc -o hello.tex hello.txt

will convert `hello.txt` from Markdown to LaTeX.  If no output file
is specified (so that output goes to *stdout*), or if the output file's
extension is unknown, the output format will default to HTML.
If no input file is specified (so that input comes from *stdin*), or
if the input files' extensions are unknown, the input format will
be assumed to be Markdown.

## Character encoding

Pandoc uses the UTF-8 character encoding for both input and output.
If your local character encoding is not UTF-8, you
should pipe input and output through [`iconv`]:

    iconv -t utf-8 input.txt | pandoc | iconv -f utf-8

Note that in some output formats (such as HTML, LaTeX, ConTeXt,
RTF, OPML, DocBook, and Texinfo), information about
the character encoding is included in the document header, which
will only be included if you use the `-s/--standalone` option.

[`iconv`]: https://www.gnu.org/software/libiconv/

## Creating a PDF

To produce a PDF, specify an output file with a `.pdf` extension:

    pandoc test.txt -o test.pdf

By default, pandoc will use LaTeX to create the PDF, which requires
that a LaTeX engine be installed (see `--pdf-engine` below).
Alternatively, pandoc can use ConTeXt, roff ms, or HTML as an
intermediate format.  To do this, specify an output file with a
`.pdf` extension, as before, but add the `--pdf-engine` option
or `-t context`, `-t html`, or `-t ms` to the command line.
The tool used to generate the PDF from the intermediate format
may be specified using `--pdf-engine`.

You can control the PDF style using variables, depending on
the intermediate format used: see [variables for LaTeX],
[variables for ConTeXt], [variables for `wkhtmltopdf`],
[variables for ms].  When HTML is used as an intermediate
format, the output can be styled using `--css`.

To debug the PDF creation, it can be useful to look at the intermediate
representation: instead of `-o test.pdf`, use for example `-s -o test.tex`
to output the generated LaTeX. You can then test it with `pdflatex test.tex`.

When using LaTeX, the following packages need to be available
(they are included with all recent versions of [TeX Live]):
[`amsfonts`], [`amsmath`], [`lm`], [`unicode-math`],
[`iftex`], [`listings`] (if the
`--listings` option is used), [`fancyvrb`], [`longtable`],
[`booktabs`], [`multirow`] (if the document contains a table with
cells that cross multiple rows), [`graphicx`] (if the document
contains images), [`bookmark`], [`xcolor`],
[`soul`], [`geometry`] (with the `geometry` variable set),
[`setspace`] (with `linestretch`), and
[`babel`] (with `lang`).  If `CJKmainfont` is set, [`xeCJK`]
is needed if `xelatex` is used, else [`luatexja`] is needed if
`lualatex` is used. [`framed`] is required if code is highlighted in a
scheme that use a colored background. The use of `xelatex` or
`lualatex` as the PDF engine requires [`fontspec`]. `lualatex`
uses [`selnolig`] and [`lua-ul`]. `xelatex` uses [`bidi`] (with
the `dir` variable set).
If the `mathspec` variable is set, `xelatex` will use [`mathspec`]
instead of [`unicode-math`].  The [`upquote`] and [`microtype`]
packages are used if available, and [`csquotes`] will be used
for [typography] if the `csquotes` variable or metadata field is
set to a true value.  The [`natbib`], [`biblatex`], [`bibtex`],
and [`biber`] packages can optionally be used for [citation
rendering].  The following packages will be used to improve
output quality if present, but pandoc does not require them to
be present: [`upquote`] (for straight quotes in verbatim
environments), [`microtype`] (for better spacing adjustments),
[`parskip`] (for better inter-paragraph spaces), [`xurl`] (for
better line breaks in URLs), and [`footnotehyper`] or
[`footnote`] (to allow footnotes in tables).

[TeX Live]: https://www.tug.org/texlive/
[`amsfonts`]: https://ctan.org/pkg/amsfonts
[`amsmath`]: https://ctan.org/pkg/amsmath
[`babel`]: https://ctan.org/pkg/babel
[`biber`]: https://ctan.org/pkg/biber
[`biblatex`]: https://ctan.org/pkg/biblatex
[`bibtex`]: https://ctan.org/pkg/bibtex
[`bidi`]: https://ctan.org/pkg/bidi
[`bookmark`]: https://ctan.org/pkg/bookmark
[`booktabs`]: https://ctan.org/pkg/booktabs
[`csquotes`]: https://ctan.org/pkg/csquotes
[`fancyvrb`]: https://ctan.org/pkg/fancyvrb
[`fontspec`]: https://ctan.org/pkg/fontspec
[`footnote`]: https://ctan.org/pkg/footnote
[`footnotehyper`]: https://ctan.org/pkg/footnotehyper
[`framed`]: https://ctan.org/pkg/framed
[`geometry`]: https://ctan.org/pkg/geometry
[`graphicx`]: https://ctan.org/pkg/graphicx
[`hyperref`]: https://ctan.org/pkg/hyperref
[`iftex`]: https://ctan.org/pkg/iftex
[`listings`]: https://ctan.org/pkg/listings
[`lm`]: https://ctan.org/pkg/lm
[`lua-ul`]: https://ctan.org/pkg/lua-ul
[`luatexja`]: https://ctan.org/pkg/luatexja
[`longtable`]: https://ctan.org/pkg/longtable
[`mathspec`]: https://ctan.org/pkg/mathspec
[`microtype`]: https://ctan.org/pkg/microtype
[`natbib`]: https://ctan.org/pkg/natbib
[`parskip`]: https://ctan.org/pkg/parskip
[`polyglossia`]: https://ctan.org/pkg/polyglossia
[`prince`]: https://www.princexml.com/
[`setspace`]: https://ctan.org/pkg/setspace
[`soul`]: https://ctan.org/pkg/soul
[`unicode-math`]: https://ctan.org/pkg/unicode-math
[`upquote`]: https://ctan.org/pkg/upquote
[`weasyprint`]: https://weasyprint.org
[`wkhtmltopdf`]: https://wkhtmltopdf.org
[`xcolor`]: https://ctan.org/pkg/xcolor
[`xeCJK`]: https://ctan.org/pkg/xecjk
[`xurl`]: https://ctan.org/pkg/xurl
[`selnolig`]: https://ctan.org/pkg/selnolig



## Reading from the Web

Instead of an input file, an absolute URI may be given. In this case
pandoc will fetch the content using HTTP:

    pandoc -f html -t markdown https://www.fsf.org

It is possible to supply a custom User-Agent string or other
header when requesting a document from a URL:

    pandoc -f html -t markdown --request-header User-Agent:"Mozilla/5.0" \
      https://www.fsf.org

# Options

## General options {.options}

`-f` *FORMAT*, `-r` *FORMAT*, `--from=`*FORMAT*, `--read=`*FORMAT*

:   Specify input format.  *FORMAT* can be:

    ::: {#input-formats}
    - `bibtex` ([BibTeX] bibliography)
    - `biblatex` ([BibLaTeX] bibliography)
    - `bits` ([BITS] XML, alias for `jats`)
    - `commonmark` ([CommonMark] Markdown)
    - `commonmark_x` ([CommonMark] Markdown with extensions)
    - `creole` ([Creole 1.0])
    - `csljson` ([CSL JSON] bibliography)
    - `csv` ([CSV] table)
    - `tsv` ([TSV] table)
    - `djot` ([Djot markup])
    - `docbook` ([DocBook])
    - `docx` ([Word docx])
    - `dokuwiki` ([DokuWiki markup])
    - `endnotexml` ([EndNote XML bibliography])
    - `epub` ([EPUB])
    - `fb2` ([FictionBook2] e-book)
    - `gfm` ([GitHub-Flavored Markdown]),
      or the deprecated and less accurate `markdown_github`;
      use [`markdown_github`](#markdown-variants) only
      if you need extensions not supported in [`gfm`](#markdown-variants).
    - `haddock` ([Haddock markup])
    - `html` ([HTML])
    - `ipynb` ([Jupyter notebook])
    - `jats` ([JATS] XML)
    - `jira` ([Jira]/Confluence wiki markup)
    - `json` (JSON version of native AST)
    - `latex` ([LaTeX])
    - `markdown` ([Pandoc's Markdown])
    - `markdown_mmd` ([MultiMarkdown])
    - `markdown_phpextra` ([PHP Markdown Extra])
    - `markdown_strict` (original unextended [Markdown])
    - `mediawiki` ([MediaWiki markup])
    - `man` ([roff man])
    - `mdoc` ([mdoc] manual page markup)
    - `muse` ([Muse])
    - `native` (native Haskell)
    - `odt` ([OpenDocument text document][ODT])
    - `opml` ([OPML])
    - `org` ([Emacs Org mode])
    - `pod` (Perl's [Plain Old Documentation])
    - `ris` ([RIS] bibliography)
    - `rtf` ([Rich Text Format])
    - `rst` ([reStructuredText])
    - `t2t` ([txt2tags])
    - `textile` ([Textile])
    - `tikiwiki` ([TikiWiki markup])
    - `twiki` ([TWiki markup])
    - `typst` ([typst])
    - `vimwiki` ([Vimwiki])
    - `xml` (XML version of native AST)
    - the path of a custom Lua reader, see [Custom readers and writers] below
    :::

    Extensions can be individually enabled or disabled by
    appending `+EXTENSION` or `-EXTENSION` to the format name.
    See [Extensions] below, for a list of extensions and
    their names.  See `--list-input-formats` and `--list-extensions`,
    below.

`-t` *FORMAT*, `-w` *FORMAT*, `--to=`*FORMAT*, `--write=`*FORMAT*

:   Specify output format.  *FORMAT* can be:

    ::: {#output-formats}
    - `ansi` (text with [ANSI escape codes], for terminal viewing)
    - `asciidoc` (modern [AsciiDoc] as interpreted by [AsciiDoctor])
    - `asciidoc_legacy` ([AsciiDoc] as interpreted by [`asciidoc-py`]).
    - `asciidoctor` (deprecated synonym for `asciidoc`)
    - `beamer` ([LaTeX beamer][`beamer`] slide show)
    - `bibtex` ([BibTeX] bibliography)
    - `biblatex` ([BibLaTeX] bibliography)
    - `chunkedhtml` (zip archive of multiple linked HTML files)
    - `commonmark` ([CommonMark] Markdown)
    - `commonmark_x` ([CommonMark] Markdown with extensions)
    - `context` ([ConTeXt])
    - `csljson` ([CSL JSON] bibliography)
    - `djot` ([Djot markup])
    - `docbook` or `docbook4` ([DocBook] 4)
    - `docbook5` (DocBook 5)
    - `docx` ([Word docx])
    - `dokuwiki` ([DokuWiki markup])
    - `epub` or `epub3` ([EPUB] v3 book)
    - `epub2` (EPUB v2)
    - `fb2` ([FictionBook2] e-book)
    - `gfm` ([GitHub-Flavored Markdown]),
      or the deprecated and less accurate `markdown_github`;
      use [`markdown_github`](#markdown-variants) only
      if you need extensions not supported in [`gfm`](#markdown-variants).
    - `haddock` ([Haddock markup])
    - `html` or `html5` ([HTML], i.e. [HTML5]/XHTML [polyglot markup])
    - `html4` ([XHTML] 1.0 Transitional)
    - `icml` ([InDesign ICML])
    - `ipynb` ([Jupyter notebook])
    - `jats_archiving` ([JATS] XML, Archiving and Interchange Tag Set)
    - `jats_articleauthoring` ([JATS] XML, Article Authoring Tag Set)
    - `jats_publishing` ([JATS] XML, Journal Publishing Tag Set)
    - `jats` (alias for `jats_archiving`)
    - `jira` ([Jira]/Confluence wiki markup)
    - `json` (JSON version of native AST)
    - `latex` ([LaTeX])
    - `man` ([roff man])
    - `markdown` ([Pandoc's Markdown])
    - `markdown_mmd` ([MultiMarkdown])
    - `markdown_phpextra` ([PHP Markdown Extra])
    - `markdown_strict` (original unextended [Markdown])
    - `markua` ([Markua])
    - `mediawiki` ([MediaWiki markup])
    - `ms` ([roff ms])
    - `muse` ([Muse])
    - `native` (native Haskell)
    - `odt` ([OpenDocument text document][ODT])
    - `opml` ([OPML])
    - `opendocument` ([OpenDocument XML])
    - `org` ([Emacs Org mode])
    - `pdf` ([PDF])
    - `plain` (plain text)
    - `pptx` ([PowerPoint] slide show)
    - `rst` ([reStructuredText])
    - `rtf` ([Rich Text Format])
    - `texinfo` ([GNU Texinfo])
    - `textile` ([Textile])
    - `slideous` ([Slideous] HTML and JavaScript slide show)
    - `slidy` ([Slidy] HTML and JavaScript slide show)
    - `dzslides` ([DZSlides] HTML5 + JavaScript slide show)
    - `revealjs` ([reveal.js] HTML5 + JavaScript slide show)
    - `s5` ([S5] HTML and JavaScript slide show)
    - `tei` ([TEI Simple])
    - `typst` ([typst])
    - `xml` (XML version of native AST)
    - `xwiki` ([XWiki markup])
    - `zimwiki` ([ZimWiki markup])
    - the path of a custom Lua writer, see [Custom readers and writers] below
    :::

    Note that `odt`, `docx`, `epub`, and `pdf` output will not be directed
    to *stdout* unless forced with `-o -`.

    Extensions can be individually enabled or
    disabled by appending `+EXTENSION` or `-EXTENSION` to the format
    name.  See [Extensions] below, for a list of extensions and their
    names.  See `--list-output-formats` and `--list-extensions`, below.

`-o` *FILE*, `--output=`*FILE*

:   Write output to *FILE* instead of *stdout*.  If *FILE* is
    `-`, output will go to *stdout*, even if a non-textual format
    (`docx`, `odt`, `epub2`, `epub3`) is specified.  If the
    output format is `chunkedhtml` and *FILE* has no extension,
    then instead of producing a `.zip` file pandoc will create
    a directory *FILE* and unpack the zip archive there
    (unless *FILE* already exists, in which case an error
    will be raised).

`--data-dir=`*DIRECTORY*

:   Specify the user data directory to search for pandoc data files.
    If this option is not specified, the default user data directory
    will be used.  On \*nix and macOS systems this will be the `pandoc`
    subdirectory of the XDG data directory (by default,
    `$HOME/.local/share`, overridable by setting the `XDG_DATA_HOME`
    environment variable).  If that directory does not exist and
    `$HOME/.pandoc` exists, it will be used (for backwards compatibility).
    On Windows the default user data directory is `%APPDATA%\pandoc`.
    You can find the default user data directory on your system by
    looking at the output of `pandoc --version`.
    Data files placed in this directory (for example, `reference.odt`,
    `reference.docx`, `epub.css`, `templates`) will override
    pandoc's normal defaults.  (Note that the user data directory
    is not created by pandoc, so you will need to create it yourself
    if you want to make use of it.)

`-d` *FILE*, `--defaults=`*FILE*

:   Specify a set of default option settings.  *FILE* is a YAML
    file whose fields correspond to command-line option
    settings.  All options for document conversion, including input
    and output files, can be set using a defaults file.  The file will
    be searched for first in the working directory, and then in
    the `defaults` subdirectory of the user data directory
    (see `--data-dir`).  The `.yaml` extension may be omitted.
    See the section [Defaults files] for more information on the
    file format.  Settings from the defaults file may be
    overridden or extended by subsequent options on the command
    line.

`--bash-completion`

:   Generate a bash completion script.  To enable bash completion
    with pandoc, add this to your `.bashrc`:

        eval "$(pandoc --bash-completion)"

`--verbose`

:   Give verbose debugging output.

`--quiet`

:   Suppress warning messages.

`--fail-if-warnings[=true|false]`

:   Exit with error status if there are any warnings.

`--log=`*FILE*

:   Write log messages in machine-readable JSON format to
    *FILE*.  All messages above DEBUG level will be written,
    regardless of verbosity settings (`--verbose`, `--quiet`).

`--list-input-formats`

:   List supported input formats, one per line.

`--list-output-formats`

:   List supported output formats, one per line.

`--list-extensions`[`=`*FORMAT*]

:   List supported extensions for *FORMAT*, one per line, preceded
    by a `+` or `-` indicating whether it is enabled by default
    in *FORMAT*. If *FORMAT* is not specified, defaults for
    pandoc's Markdown are given.

`--list-highlight-languages`

:   List supported languages for syntax highlighting, one per
    line.

`--list-highlight-styles`

:   List supported styles for syntax highlighting, one per line.
    See `--highlight-style`.

`-v`, `--version`

:   Print version.

`-h`, `--help`

:   Show usage message.

[ANSI escape codes]: https://en.wikipedia.org/wiki/ANSI_escape_code
[Markdown]: https://daringfireball.net/projects/markdown/
[CommonMark]: https://commonmark.org
[PHP Markdown Extra]: https://michelf.ca/projects/php-markdown/extra/
[GitHub-Flavored Markdown]: https://help.github.com/articles/github-flavored-markdown/
[MultiMarkdown]: https://fletcherpenney.net/multimarkdown/
[reStructuredText]: https://docutils.sourceforge.io/docs/ref/rst/introduction.html
[S5]: https://meyerweb.com/eric/tools/s5/
[Slidy]: https://www.w3.org/Talks/Tools/Slidy2/
[Slideous]: https://goessner.net/articles/slideous/
[HTML]: https://www.w3.org/html/
[HTML5]: https://html.spec.whatwg.org/
[polyglot markup]: https://www.w3.org/TR/html-polyglot/
[XHTML]: https://www.w3.org/TR/xhtml1/
[LaTeX]: https://www.latex-project.org/
[`beamer`]: https://ctan.org/pkg/beamer
[Beamer User's Guide]: http://mirrors.ctan.org/macros/latex/contrib/beamer/doc/beameruserguide.pdf
[ConTeXt]: https://www.contextgarden.net/
[Rich Text Format]: https://en.wikipedia.org/wiki/Rich_Text_Format
[DocBook]: https://docbook.org
[Djot markup]: https://djot.net
[JATS]: https://jats.nlm.nih.gov
[BITS]: https://jats.nlm.nih.gov/extensions/bits/
[Jira]: https://jira.atlassian.com/secure/WikiRendererHelpAction.jspa?section=all
[txt2tags]: https://txt2tags.org
[EPUB]: http://idpf.org/epub
[OPML]: http://dev.opml.org/spec2.html
[OpenDocument XML]: https://www.oasis-open.org/2021/06/16/opendocument-v1-3-oasis-standard-published/
[ODT]: https://en.wikipedia.org/wiki/OpenDocument
[Plain Old Documentation]: https://perldoc.perl.org/perlpod
[Textile]: https://textile-lang.com
[MediaWiki markup]: https://www.mediawiki.org/wiki/Help:Formatting
[DokuWiki markup]: https://www.dokuwiki.org/dokuwiki
[ZimWiki markup]: https://zim-wiki.org/manual/Help/Wiki_Syntax.html
[XWiki markup]: https://www.xwiki.org/xwiki/bin/view/Documentation/UserGuide/Features/XWikiSyntax/
[TWiki markup]: https://twiki.org/cgi-bin/view/TWiki/TextFormattingRules
[TikiWiki markup]: https://doc.tiki.org/Wiki-Syntax-Text#The_Markup_Language_Wiki-Syntax
[Haddock markup]: https://www.haskell.org/haddock/doc/html/ch03s08.html
[Creole 1.0]: http://www.wikicreole.org/wiki/Creole1.0
[CSV]: https://tools.ietf.org/html/rfc4180
[TSV]: https://www.iana.org/assignments/media-types/text/tab-separated-values
[roff man]: https://man.cx/groff_man(7)
[roff ms]: https://man.cx/groff_ms(7)
[Haskell]: https://www.haskell.org
[GNU Texinfo]: https://www.gnu.org/software/texinfo/
[RIS]: https://en.wikipedia.org/wiki/RIS_(file_format)
[Emacs Org mode]: https://orgmode.org
[AsciiDoc]: https://asciidoc.org/
[AsciiDoctor]: https://asciidoctor.org/
[`asciidoc-py`]: https://github.com/asciidoc-py/asciidoc-py
[DZSlides]: https://paulrouget.com/dzslides/
[Word docx]: https://en.wikipedia.org/wiki/Office_Open_XML
[PDF]: https://www.adobe.com/pdf/
[reveal.js]: https://revealjs.com/
[FictionBook2]: http://www.fictionbook.org/index.php/Eng:XML_Schema_Fictionbook_2.1
[Jupyter notebook]: https://nbformat.readthedocs.io/en/latest/
[InDesign ICML]: https://manualzz.com/doc/9627253/adobe-indesign-cs6-idml-cookbook
[TEI Simple]: https://github.com/TEIC/TEI-Simple
[Muse]: https://amusewiki.org/library/manual
[PowerPoint]: https://en.wikipedia.org/wiki/Microsoft_PowerPoint
[Vimwiki]: https://vimwiki.github.io
[CSL JSON]: https://citeproc-js.readthedocs.io/en/latest/csl-json/markup.html
[BibTeX]: https://ctan.org/pkg/bibtex
[BibLaTeX]: https://ctan.org/pkg/biblatex
[Markua]: https://leanpub.com/markua/read
[EndNote XML bibliography]: https://support.clarivate.com/Endnote/s/article/EndNote-XML-Document-Type-Definition
[typst]: https://typst.app
[mdoc]: https://mandoc.bsd.lv/man/mdoc.7.html

## Reader options {.options}

`--shift-heading-level-by=`*NUMBER*

:   Shift heading levels by a positive or negative integer.
    For example, with `--shift-heading-level-by=-1`, level 2
    headings become level 1 headings, and level 3 headings
    become level 2 headings.  Headings cannot have a level
    less than 1, so a heading that would be shifted below level 1
    becomes a regular paragraph.  Exception: with a shift of -N,
    a level-N heading at the beginning of the document
    replaces the metadata title. `--shift-heading-level-by=-1`
    is a good choice when converting HTML or Markdown documents that
    use an initial level-1 heading for the document title and
    level-2+ headings for sections. `--shift-heading-level-by=1`
    may be a good choice for converting Markdown documents that
    use level-1 headings for sections to HTML, since pandoc uses
    a level-1 heading to render the document title.

`--base-header-level=`*NUMBER*

:   *Deprecated.  Use `--shift-heading-level-by`=X instead,
    where X = NUMBER - 1.* Specify the base level for headings
    (defaults to 1).

`--indented-code-classes=`*CLASSES*

:   Specify classes to use for indented code blocks---for example,
    `perl,numberLines` or `haskell`. Multiple classes may be separated
    by spaces or commas.

`--default-image-extension=`*EXTENSION*

:   Specify a default extension to use when image paths/URLs have no
    extension.  This allows you to use the same source for formats that
    require different kinds of images.  Currently this option only affects
    the Markdown and LaTeX readers.

`--file-scope[=true|false]`

:   Parse each file individually before combining for multifile
    documents. This will allow footnotes in different files with the
    same identifiers to work as expected. If this option is set,
    footnotes and links will not work across files. Reading binary
    files (docx, odt, epub) implies `--file-scope`.

    If two or more files are processed using `--file-scope`,
    prefixes based on the filenames will be added to identifiers
    in order to disambiguate them, and internal links will
    be adjusted accordingly.  For example, a header with
    identifier `foo` in `subdir/file1.txt` will have its
    identifier changed to `subdir__file1.txt__foo`.

`-F` *PROGRAM*, `--filter=`*PROGRAM*

:   Specify an executable to be used as a filter transforming the
    pandoc AST after the input is parsed and before the output is
    written.  The executable should read JSON from stdin and write
    JSON to stdout.  The JSON must be formatted like  pandoc's own
    JSON input and output.  The name of the output format will be
    passed to the filter as the first argument.  Hence,

        pandoc --filter ./caps.py -t latex

    is equivalent to

        pandoc -t json | ./caps.py latex | pandoc -f json -t latex

    The latter form may be useful for debugging filters.

    Filters may be written in any language.  `Text.Pandoc.JSON`
    exports `toJSONFilter` to facilitate writing filters in Haskell.
    Those who would prefer to write filters in python can use the
    module [`pandocfilters`], installable from PyPI. There are also
    pandoc filter libraries in [PHP], [perl], and
    [JavaScript/node.js].

    In order of preference, pandoc will look for filters in

     1. a specified full or relative path (executable or
     non-executable),

     2. `$DATADIR/filters` (executable or non-executable)
     where `$DATADIR` is the user data directory (see
     `--data-dir`, above),

     3. `$PATH` (executable only).

    Filters, Lua-filters, and citeproc processing are applied in
    the order specified on the command line.

`-L` *SCRIPT*, `--lua-filter=`*SCRIPT*

:   Transform the document in a similar fashion as JSON filters (see
    `--filter`), but use pandoc's built-in Lua filtering system.  The given
    Lua script is expected to return a list of Lua filters which will be
    applied in order.  Each Lua filter must contain element-transforming
    functions indexed by the name of the AST element on which the filter
    function should be applied.

    The `pandoc` Lua module provides helper functions for element
    creation.  It is always loaded into the script's Lua environment.

    See the [Lua filters documentation] for further details.

    In order of preference, pandoc will look for Lua filters in

     1. a specified full or relative path,

     2. `$DATADIR/filters` where `$DATADIR` is the user data
     directory (see `--data-dir`, above).

    Filters, Lua filters, and citeproc processing are applied in
    the order specified on the command line.

`-M` *KEY*[`=`*VAL*], `--metadata=`*KEY*[`:`*VAL*]

:   Set the metadata field *KEY* to the value *VAL*.  A value specified
    on the command line overrides a value specified in the document
    using [YAML metadata blocks][Extension: `yaml_metadata_block`].
    Values will be parsed as YAML boolean or string values. If no value is
    specified, the value will be treated as Boolean true.  Like
    `--variable`, `--metadata` causes template variables to be set.
    But unlike `--variable`, `--metadata` affects the metadata of the
    underlying document (which is accessible from filters and may be
    printed in some output formats) and metadata values will be escaped
    when inserted into the template.

`--metadata-file=`*FILE*

:   Read metadata from the supplied YAML (or JSON) file. This
    option can be used with every input format, but string scalars
    in the metadata file will always be parsed as Markdown. (If the
    input format is Markdown or a Markdown variant, then the
    same variant will be used to parse the metadata file;
    if it is a non-Markdown format, pandoc's default Markdown
    extensions will be used.) This option can be used
    repeatedly to include multiple metadata files; values in
    files specified later on the command line will be preferred
    over those specified in earlier files. Metadata values
    specified inside the document, or by using `-M`, overwrite
    values specified with this option. The file will be searched
    for first in the working directory, and then in the `metadata`
    subdirectory of the user data directory (see `--data-dir`).

`-p`, `--preserve-tabs[=true|false]`

:   Preserve tabs instead of converting them to spaces. (By default, pandoc
    converts tabs to spaces before parsing its input.)  Note that this will
    only affect tabs in literal code spans and code blocks. Tabs in regular
    text are always treated as spaces.

`--tab-stop=`*NUMBER*

:   Specify the number of spaces per tab (default is 4).

`--track-changes=accept`|`reject`|`all`

:   Specifies what to do with insertions, deletions, and comments
    produced by the MS Word "Track Changes" feature.  `accept` (the
    default) processes all the insertions and deletions.
    `reject` ignores them.  Both `accept` and `reject` ignore comments.
    `all` includes all insertions, deletions, and comments, wrapped
    in spans with `insertion`, `deletion`, `comment-start`, and
    `comment-end` classes, respectively. The author and time of
    change is included. `all` is useful for scripting: only
    accepting changes from a certain reviewer, say, or before a
    certain date. If a paragraph is inserted or deleted,
    `track-changes=all` produces a span with the class
    `paragraph-insertion`/`paragraph-deletion` before the
    affected paragraph break. This option only affects the docx
    reader.

`--extract-media=`*DIR*

:   Extract images and other media contained in or linked from
    the source document to the path *DIR*, creating it if
    necessary, and adjust the images references in the document
    so they point to the extracted files.  Media are downloaded,
    read from the file system, or extracted from a binary
    container (e.g. docx), as needed.  The original file paths
    are used if they are relative paths not containing `..`.
    Otherwise filenames are constructed from the SHA1 hash of
    the contents.

`--abbreviations=`*FILE*

:   Specifies a custom abbreviations file, with abbreviations
    one to a line.  If this option is not specified, pandoc will
    read the data file `abbreviations` from the user data
    directory or fall back on a system default.  To see the
    system default, use
    `pandoc --print-default-data-file=abbreviations`.  The only
    use pandoc makes of this list is in the Markdown reader.
    Strings found in this list will be followed by a nonbreaking
    space, and the period will not produce sentence-ending space
    in formats like LaTeX.  The strings may not contain spaces.

`--trace[=true|false]`

:   Print diagnostic output tracing parser progress to stderr.
    This option is intended for use by developers in diagnosing
    performance issues.

[`pandocfilters`]: https://github.com/jgm/pandocfilters
[PHP]: https://github.com/vinai/pandocfilters-php
[perl]: https://metacpan.org/pod/Pandoc::Filter
[JavaScript/node.js]: https://github.com/mvhenderson/pandoc-filter-node
[Lua filters documentation]: https://pandoc.org/lua-filters.html

## General writer options {.options}

`-s`, `--standalone`

:   Produce output with an appropriate header and footer (e.g. a
    standalone HTML, LaTeX, TEI, or RTF file, not a fragment).  This option
    is set automatically for `pdf`, `epub`, `epub3`, `fb2`, `docx`, and `odt`
    output.  For `native` output, this option causes metadata to
    be included; otherwise, metadata is suppressed.

`--template=`*FILE*|*URL*

:   Use the specified file as a custom template for the generated document.
    Implies `--standalone`. See [Templates], below, for a
    description of template syntax. If the template is not found,
    pandoc will search for it in the `templates` subdirectory of
    the user data directory (see `--data-dir`). If no extension
    is specified and an extensionless template is not found,
    pandoc will look for a template with an extension
    corresponding to the writer, so that `--template=special`
    looks for `special.html` for HTML output. If this option is
    not used, a default template appropriate for the output
    format will be used (see `-D/--print-default-template`).

`-V` *KEY*[`=`*VAL*], `--variable=`*KEY*[`=`*VAL*]

:   Set the template variable *KEY* to the string value *VAL* when rendering
    the document in standalone mode. Either `:` or `=` may be used
    to separate *KEY* from *VAL*. If no *VAL* is specified, the
    key will be given the value `true`.  Structured values (lists, maps)
    cannot be assigned using this option, but they can be assigned in
    the `variables` section of a [defaults file][Defaults files] or
    using the `--variable-json` option. If the variable already has
    a *list* value, the value will be added to the list. If it already
    has another kind of value, it will be made into a list containing
    the previous and the new value. For example,
    `-V keyword=Joe -V author=Sue` makes `author` contain a list
    of strings: `Joe` and `Sue`.

`--variable-json=`*KEY*[`=`:*JSON*]

:   Set the template variable *KEY* to the value specified by a JSON
    string (this may be a boolean, a string, a list, or a mapping;
    a number will be treated as a string). For example,
    `--variable-json foo=false` will give `foo` the boolean false
    value, while `--variable-json foo='"false"'` will give it the
    string value `"false"`. Either `:` or `=` may be used to
    separate *KEY* from *VAL*. If the variable already has a
    value, this value will be replaced.

`--sandbox[=true|false]`

:   Run pandoc in a sandbox, limiting IO operations in readers
    and writers to reading the files specified on the command line.
    Note that this option does not limit IO operations by
    filters or in the production of PDF documents.  But it does
    offer security against, for example, disclosure of files
    through the use of `include` directives.  Anyone using
    pandoc on untrusted user input should use this option.

    Note: some readers and writers (e.g., `docx`) need access to data
    files.  If these are stored on the file system, then pandoc
    will not be able to find them when run in `--sandbox` mode
    and will raise an error. For these applications, we
    recommend using a pandoc binary compiled with the `embed_data_files`
    option, which causes the data files to be baked into the binary
    instead of being stored on the file system.

`-D` *FORMAT*, `--print-default-template=`*FORMAT*

:   Print the system default template for an output *FORMAT*. (See `-t`
    for a list of possible *FORMAT*s.)  Templates in the user data
    directory are ignored.  This option may be used with
    `-o`/`--output` to redirect output to a file, but
    `-o`/`--output` must come before `--print-default-template`
    on the command line.

    Note that some of the default templates use partials, for
    example `styles.html`.  To print the partials, use
    `--print-default-data-file`: for example,
    `--print-default-data-file=templates/styles.html`.

`--print-default-data-file=`*FILE*

:   Print a system default data file.  Files in the user data directory
    are ignored.  This option may be used with `-o`/`--output` to
    redirect output to a file, but `-o`/`--output` must come before
    `--print-default-data-file` on the command line.

`--eol=crlf`|`lf`|`native`

:   Manually specify line endings: `crlf` (Windows), `lf`
    (macOS/Linux/UNIX), or `native` (line endings appropriate
    to the OS on which pandoc is being run).  The default is
    `native`.

`--dpi`=*NUMBER*

:   Specify the default dpi (dots per inch) value for conversion
    from pixels to inch/centimeters and vice versa. (Technically,
    the correct term would be ppi: pixels per inch.) The default
    is 96dpi.   When images contain information about dpi
    internally, the encoded value is used instead of the default
    specified by this option.

`--wrap=auto`|`none`|`preserve`

:   Determine how text is wrapped in the output (the source
    code, not the rendered version).  With `auto` (the default),
    pandoc will attempt to wrap lines to the column width specified by
    `--columns` (default 72).  With `none`, pandoc will not wrap
    lines at all.  With `preserve`, pandoc will attempt to
    preserve the wrapping from the source document (that is,
    where there are nonsemantic newlines in the source, there
    will be nonsemantic newlines in the output as well).
    In `ipynb` output, this option affects wrapping of the
    contents of Markdown cells.

`--columns=`*NUMBER*

:   Specify length of lines in characters.  This affects text wrapping
    in the generated source code (see `--wrap`).  It also affects
    calculation of column widths for plain text tables (see [Tables] below).

`--toc[=true|false]`, `--table-of-contents[=true|false]`

:   Include an automatically generated table of contents (or, in
    the case of `latex`, `context`, `docx`, `odt`,
    `opendocument`, `rst`, or `ms`, an instruction to create
    one) in the output document. This option has no effect
    unless `-s/--standalone` is used, and it has no effect
    on `man`, `docbook4`, `docbook5`, or `jats` output.

    Note that if you are producing a PDF via `ms` and using
    (the default) `pdfroff` as a `--pdf-engine`, the table
    of contents will appear at the beginning of the
    document, before the title.  If you would prefer it to
    be at the end of the document, use the option
    `--pdf-engine-opt=--no-toc-relocation`. If `groff` is
    used as the `--pdf-engine`, the table of contents will
    always appear at the end of the document.

`--toc-depth=`*NUMBER*

:   Specify the number of section levels to include in the table
    of contents.  The default is 3 (which means that level-1, 2, and 3
    headings will be listed in the contents).

`--lof[=true|false]`, `--list-of-figures[=true|false]`

:   Include an automatically generated list of figures (or, in
    some formats, an instruction to create one) in the output
    document. This option has no effect unless `-s/--standalone`
    is used, and it only has an effect on `latex`, `context`, and
    `docx` output.

`--lot[=true|false]`, `--list-of-tables[=true|false]`

:   Include an automatically generated list of tables (or, in
    some formats, an instruction to create one) in the output
    document. This option has no effect unless `-s/--standalone`
    is used, and it only has an effect on `latex`, `context`, and
    `docx` output.

`--strip-comments[=true|false]`

:   Strip out HTML comments in the Markdown or Textile source,
    rather than passing them on to Markdown, Textile or HTML
    output as raw HTML.  This does not apply to HTML comments
    inside raw HTML blocks when the `markdown_in_html_blocks`
    extension is not set.

`--no-highlight`

:   Disables syntax highlighting for code blocks and inlines, even when
    a language attribute is given.

`--highlight-style=`*STYLE*|*FILE*

:   Specifies the coloring style to be used in highlighted source code.
    Options are `pygments` (the default), `kate`, `monochrome`,
    `breezeDark`, `espresso`, `zenburn`, `haddock`, and `tango`.
    For more information on syntax highlighting in pandoc, see
    [Syntax highlighting], below.  See also
    `--list-highlight-styles`.

    Instead of a *STYLE* name, a JSON file with extension
    `.theme` may be supplied.  This will be parsed as a KDE
    syntax highlighting theme and (if valid) used as the
    highlighting style.

    To generate the JSON version of an existing style,
    use `--print-highlight-style`.

`--print-highlight-style=`*STYLE*|*FILE*

:   Prints a JSON version of a highlighting style, which can
    be modified, saved with a `.theme` extension, and used
    with `--highlight-style`.  This option may be used with
    `-o`/`--output` to redirect output to a file, but
    `-o`/`--output` must come before `--print-highlight-style`
    on the command line.

`--syntax-definition=`*FILE*

:   Instructs pandoc to load a KDE XML syntax definition file,
    which will be used for syntax highlighting of appropriately
    marked code blocks.  This can be used to add support for
    new languages or to use altered syntax definitions for
    existing languages.  This option may be repeated to add
    multiple syntax definitions.

`-H` *FILE*, `--include-in-header=`*FILE*|*URL*

:   Include contents of *FILE*, verbatim, at the end of the header.
    This can be used, for example, to include special
    CSS or JavaScript in HTML documents.  This option can be used
    repeatedly to include multiple files in the header.  They will be
    included in the order specified.  Implies `--standalone`.

`-B` *FILE*, `--include-before-body=`*FILE*|*URL*

:   Include contents of *FILE*, verbatim, at the beginning of the
    document body (e.g. after the `<body>` tag in HTML, or the
    `\begin{document}` command in LaTeX). This can be used to include
    navigation bars or banners in HTML documents. This option can be
    used repeatedly to include multiple files. They will be included in
    the order specified.  Implies `--standalone`. Note that if the
    output format is `odt`, this file must be in OpenDocument XML format
    suitable for insertion into the body of the document, and if
    the output is `docx`, this file must be in appropriate
    OpenXML format.

`-A` *FILE*, `--include-after-body=`*FILE*|*URL*

:   Include contents of *FILE*, verbatim, at the end of the document
    body (before the `</body>` tag in HTML, or the
    `\end{document}` command in LaTeX). This option can be used
    repeatedly to include multiple files. They will be included in the
    order specified.  Implies `--standalone`. Note that if the
    output format is `odt`, this file must be in OpenDocument XML format
    suitable for insertion into the body of the document, and if
    the output is `docx`, this file must be in appropriate
    OpenXML format.

`--resource-path=`*SEARCHPATH*

:   List of paths to search for images and other resources.
    The paths should be separated by `:` on Linux, UNIX, and
    macOS systems, and by `;` on Windows.  If `--resource-path`
    is not specified, the default resource path is the working
    directory. Note that, if `--resource-path` is specified,
    the working directory must be explicitly listed or it
    will not be searched.  For example:
    `--resource-path=.:test` will search the working directory
    and the `test` subdirectory, in that order.
    This option can be used repeatedly. Search path components
    that come later on the command line will be searched before
    those that come earlier, so
    `--resource-path foo:bar --resource-path baz:bim` is
    equivalent to `--resource-path baz:bim:foo:bar`.
    Note that this option only has an effect when pandoc
    itself needs to find an image (e.g., in producing a
    PDF or docx, or when `--embed-resources` is used.)
    It will not cause image paths to be rewritten in other
    cases (e.g., when pandoc is generating LaTeX or HTML).

`--request-header=`*NAME*`:`*VAL*

:   Set the request header *NAME* to the value *VAL* when making
    HTTP requests (for example, when a URL is given on the
    command line, or when resources used in a document must be
    downloaded). If you're behind a proxy, you also need to set
    the environment variable `http_proxy` to `http://...`.

`--no-check-certificate[=true|false]`

:   Disable the certificate verification to allow access to
    unsecure HTTP resources (for example when the certificate
    is no longer valid or self signed).

## Options affecting specific writers {.options}

`--self-contained[=true|false]`

:   *Deprecated synonym for `--embed-resources --standalone`.*

`--embed-resources[=true|false]`

:   Produce a standalone HTML file with no external dependencies, using
    `data:` URIs to incorporate the contents of linked scripts, stylesheets,
    images, and videos. The resulting file should be "self-contained," in the
    sense that it needs no external files and no net access to be displayed
    properly by a browser. This option works only with HTML output formats,
    including `html4`, `html5`, `html+lhs`, `html5+lhs`, `s5`, `slidy`,
    `slideous`, `dzslides`, and `revealjs`. Scripts, images, and stylesheets at
    absolute URLs will be downloaded; those at relative URLs will be sought
    relative to the working directory (if the first source
    file is local) or relative to the base URL (if the first source
    file is remote).  Elements with the attribute
    `data-external="1"` will be left alone; the documents they
    link to will not be incorporated in the document.
    Limitation: resources that are loaded dynamically through
    JavaScript cannot be incorporated; as a result, fonts may
    be missing when `--mathjax` is used, and some
    advanced features (e.g.  zoom or speaker notes) may not work
    in an offline "self-contained" `reveal.js` slide show.

    For SVG images, `img` tags with `data:` URIs are used,
    unless the image has the class `inline-svg`, in which case
    an inline SVG element is inserted. This approach is
    recommended when there are many occurrences of the same
    SVG in a document, as `<use>` elements will be used to
    reduce duplication.

`--link-images[=true|false]`

:   Include links to images instead of embedding the images in ODT.
    (This option currently only affects ODT output.)

`--html-q-tags[=true|false]`

:   Use `<q>` tags for quotes in HTML.  (This option only has an
    effect if the `smart` extension is enabled for the input
    format used.)

`--ascii[=true|false]`

:   Use only ASCII characters in output. Currently supported for XML
    and HTML formats (which use entities instead of UTF-8 when this
    option is selected), CommonMark, gfm, and Markdown (which use
    entities), roff man and ms (which use hexadecimal escapes), and to a
    limited degree LaTeX (which uses standard commands for accented
    characters when possible).

`--reference-links[=true|false]`

:   Use reference-style links, rather than inline links, in writing Markdown
    or reStructuredText.  By default inline links are used.  The
    placement of link references is affected by the
    `--reference-location` option.

`--reference-location=block`|`section`|`document`

:   Specify whether footnotes (and references, if `reference-links` is
    set) are placed at the end of the current (top-level) block, the
    current section, or the document. The default is
    `document`. Currently this option only affects the
    `markdown`, `muse`, `html`, `epub`, `slidy`, `s5`, `slideous`,
    `dzslides`, and `revealjs` writers.  In slide formats,
    specifying `--reference-location=section` will cause notes
    to be rendered at the bottom of a slide.

`--figure-caption-position=above`|`below`

:   Specify whether figure captions go above or below figures
    (default is `below`).  This option only affects HTML,
    LaTeX, Docx, ODT, and Typst output.

`--table-caption-position=above`|`below`

:   Specify whether table captions go above or below tables
    (default is `above`).  This option only affects HTML,
    LaTeX, Docx, ODT, and Typst output.

`--markdown-headings=setext`|`atx`

:   Specify whether to use ATX-style (`#`-prefixed) or
    Setext-style (underlined) headings for level 1 and 2
    headings in Markdown output.  (The default is `atx`.)
    ATX-style headings are always used for levels 3+.
    This option also affects Markdown cells in `ipynb` output.

`--list-tables[=true|false]`

:   Render tables as list tables in RST output.

`--top-level-division=default`|`section`|`chapter`|`part`

:   Treat top-level headings as the given division type in
    LaTeX, ConTeXt, DocBook, and TEI output. The hierarchy
    order is part, chapter, then section; all headings are
    shifted such that the top-level heading becomes the
    specified type. The default behavior is to determine the
    best division type via heuristics: unless other conditions
    apply, `section` is chosen. When the `documentclass`
    variable is set to `report`, `book`, or `memoir` (unless the
    `article` option is specified), `chapter` is implied as the
    setting for this option. If `beamer` is the output format,
    specifying either `chapter` or `part` will cause top-level
    headings to become `\part{..}`, while second-level headings
    remain as their default type.

    In Docx output, this option adds section breaks before first-level
    headings if `chapter` is selected, and before first- and second-level
    headings if `part` is selected. Footnote numbers will restart
    with each section break unless the reference doc modifies this.

`-N`, `--number-sections=[true|false]`

:   Number section headings in LaTeX, ConTeXt, HTML, Docx, ms, or EPUB
    output.  By default, sections are not numbered.  Sections with class
    `unnumbered` will never be numbered, even if `--number-sections`
    is specified.

`--number-offset=`*NUMBER*[`,`*NUMBER*`,`*...*]

:   Offsets for section heading numbers. The first number is added
    to the section number for level-1 headings, the second for
    level-2 headings, and so on. So, for example, if you
    want the first level-1 heading in your document to be
    numbered "6" instead of "1", specify `--number-offset=5`.
    If your document starts with a level-2 heading which you want
    to be numbered "1.5", specify `--number-offset=1,4`.
    `--number-offset` only directly affects the number of the
    first section heading in a document; subsequent numbers
    increment in the normal way. Implies `--number-sections`.
    Currently this feature only affects HTML and Docx output.

`--listings[=true|false]`

:   Use the [`listings`] package for LaTeX code blocks. The package
    does not support multi-byte encoding for source code. To handle UTF-8
    you would need to use a custom template. This issue is fully
    documented here: [Encoding issue with the listings package].

`-i`, `--incremental[=true|false]`

:   Make list items in slide shows display incrementally (one by one).
    The default is for lists to be displayed all at once.

`--slide-level=`*NUMBER*

:   Specifies that headings with the specified level create
    slides (for `beamer`, `revealjs`, `pptx`, `s5`, `slidy`,
    `slideous`, `dzslides`). Headings above this level in the
    hierarchy are used to divide the slide show into sections;
    headings below this level create subheads within a slide.
    Valid values are 0-6. If a slide level of 0 is specified,
    slides will not be split automatically on headings, and
    horizontal rules must be used to indicate slide boundaries.
    If a slide level is not specified explicitly, the slide level
    will be set automatically based on the contents of the
    document; see [Structuring the slide show].

`--section-divs[=true|false]`

:   Wrap sections in `<section>` tags (or `<div>` tags for `html4`),
    and attach identifiers to the enclosing `<section>` (or `<div>`)
    rather than the heading itself (see
    [Heading identifiers], below). This option only affects
    HTML output (and does not affect HTML slide formats).

`--email-obfuscation=none`|`javascript`|`references`

:   Specify a method for obfuscating `mailto:` links in HTML documents.
    `none` leaves `mailto:` links as they are.  `javascript` obfuscates
    them using JavaScript. `references` obfuscates them by printing their
    letters as decimal or hexadecimal character references.  The default
    is `none`.

`--id-prefix=`*STRING*

:   Specify a prefix to be added to all identifiers and internal links
    in HTML and DocBook output, and to footnote numbers in Markdown
    and Haddock output. This is useful for preventing duplicate
    identifiers when generating fragments to be included in other pages.

`-T` *STRING*, `--title-prefix=`*STRING*

:   Specify *STRING* as a prefix at the beginning of the title
    that appears in the HTML header (but not in the title as it
    appears at the beginning of the HTML body).  Implies `--standalone`.

`-c` *URL*, `--css=`*URL*

:   Link to a CSS style sheet. This option can be used repeatedly to
    include multiple files. They will be included in the order specified.
    This option only affects HTML (including HTML slide shows)
    and EPUB output.  It should be used together with
    `-s/--standalone`, because the link to the stylesheet goes
    in the document header.

    A stylesheet is required for generating EPUB.  If none is
    provided using this option (or the `css` or `stylesheet`
    metadata fields), pandoc will look for a file `epub.css` in the
    user data directory (see `--data-dir`).  If it is not
    found there, sensible defaults will be used.

[`--reference-doc=`*FILE*|*URL*]{#option--reference-doc}

:   Use the specified file as a style reference in producing a
    docx or ODT file.

    Docx

    :   For best results, the reference docx should be a modified
        version of a docx file produced using pandoc.  The contents
        of the reference docx are ignored, but its stylesheets and
        document properties (including margins, page size, header,
        and footer) are used in the new docx. If no reference docx
        is specified on the command line, pandoc will look for a
        file `reference.docx` in the user data directory (see
        `--data-dir`). If this is not found either, sensible
        defaults will be used.

        To produce a custom `reference.docx`, first get a copy of
        the default `reference.docx`: `pandoc
        -o custom-reference.docx --print-default-data-file reference.docx`.
        Then open `custom-reference.docx` in Word, modify the
        styles as you wish, and save the file.  For best
        results, do not make changes to this file other than
        modifying the styles used by pandoc:

        Paragraph styles:

        - Normal
        - Body Text
        - First Paragraph
        - Compact
        - Title
        - Subtitle
        - Author
        - Date
        - Abstract
        - AbstractTitle
        - Bibliography
        - Heading 1
        - Heading 2
        - Heading 3
        - Heading 4
        - Heading 5
        - Heading 6
        - Heading 7
        - Heading 8
        - Heading 9
        - Block Text [for block quotes]
        - Footnote Block Text [for block quotes in footnotes]
        - Source Code
        - Footnote Text
        - Definition Term
        - Definition
        - Caption
        - Table Caption
        - Image Caption
        - Figure
        - Captioned Figure
        - TOC Heading

        Character styles:

        - Default Paragraph Font
        - Verbatim Char
        - Footnote Reference
        - Hyperlink
        - Section Number

        Table style:

        - Table

    ODT

    :   For best results, the reference ODT should be a modified
        version of an ODT produced using pandoc.  The contents of
        the reference ODT are ignored, but its stylesheets are used
        in the new ODT. If no reference ODT is specified on the
        command line, pandoc will look for a file `reference.odt` in
        the user data directory (see `--data-dir`). If this is not
        found either, sensible defaults will be used.

        To produce a custom `reference.odt`, first get a copy of
        the default `reference.odt`: `pandoc
        -o custom-reference.odt --print-default-data-file reference.odt`.
        Then open `custom-reference.odt` in LibreOffice, modify
        the styles as you wish, and save the file.

    PowerPoint

    :   Templates included with Microsoft PowerPoint 2013 (either with
        `.pptx` or `.potx` extension) are known to work, as are most
        templates derived from these.

        The specific requirement is that the template should contain layouts
        with the following names (as seen within PowerPoint):

        - Title Slide
        - Title and Content
        - Section Header
        - Two Content
        - Comparison
        - Content with Caption
        - Blank

        For each name, the first layout found with that name will be used.
        If no layout is found with one of the names, pandoc will output a
        warning and use the layout with that name from the default reference
        doc instead. (How these layouts are used is described in [PowerPoint
        layout choice](#powerpoint-layout-choice).)

        All templates included with a recent version of MS PowerPoint
        will fit these criteria. (You can click on `Layout` under the
        `Home` menu to check.)

        You can also modify the default `reference.pptx`: first run
        `pandoc -o custom-reference.pptx --print-default-data-file
        reference.pptx`, and then modify `custom-reference.pptx`
        in MS PowerPoint (pandoc will use the layouts with the names
        listed above).

`--split-level=`*NUMBER*

:   Specify the heading level at which to split an EPUB or
    chunked HTML document into separate files. The default is to split
    into chapters at level-1 headings. In the case of EPUB, this
    option only affects the internal composition of the EPUB, not the way
    chapters and sections are displayed to users. Some
    readers may be slow if the chapter files are too large, so for large
    documents with few level-1 headings, one might want to use a chapter
    level of 2 or 3. For chunked HTML, this option determines
    how much content goes in each "chunk."

`--chunk-template=`*PATHTEMPLATE*

:   Specify a template for the filenames in a `chunkedhtml` document.
    In the template, `%n` will be replaced by the chunk number (padded
    with leading 0s to 3 digits), `%s` with the section number of the chunk,
    `%h` with the heading text (with formatting removed), `%i` with
    the section identifier. For example, `%section-%s-%i.html` might
    be resolved to `section-1.1-introduction.html`. The characters
    `/` and `\` are not allowed in chunk templates and will be
    ignored. The default is `%s-%i.html`.

`--epub-chapter-level=`*NUMBER*

:   *Deprecated synonym for `--split-level`.*

`--epub-cover-image=`*FILE*

:   Use the specified image as the EPUB cover.  It is recommended
    that the image be less than 1000px in width and height. Note that
    in a Markdown source document you can also specify `cover-image`
    in a YAML metadata block (see [EPUB Metadata], below).

`--epub-title-page=true`|`false`

:   Determines whether a the title page is included in the EPUB
    (default is `true`).

`--epub-metadata=`*FILE*

:   Look in the specified XML file for metadata for the EPUB.
    The file should contain a series of [Dublin Core elements].
    For example:

         <dc:rights>Creative Commons</dc:rights>
         <dc:language>es-AR</dc:language>

    By default, pandoc will include the following metadata elements:
    `<dc:title>` (from the document title), `<dc:creator>` (from the
    document authors), `<dc:date>` (from the document date, which should
    be in [ISO 8601 format]), `<dc:language>` (from the `lang`
    variable, or, if is not set, the locale), and `<dc:identifier
    id="BookId">` (a randomly generated UUID). Any of these may be
    overridden by elements in the metadata file.

    Note: if the source document is Markdown, a YAML metadata block
    in the document can be used instead.  See below under
    [EPUB Metadata].

`--epub-embed-font=`*FILE*

:   Embed the specified font in the EPUB. This option can be repeated
    to embed multiple fonts.  Wildcards can also be used: for example,
    `DejaVuSans-*.ttf`.  However, if you use wildcards on the command
    line, be sure to escape them or put the whole filename in single quotes,
    to prevent them from being interpreted by the shell. To use the
    embedded fonts, you will need to add declarations like the following
    to your CSS (see `--css`):

        @font-face {
           font-family: DejaVuSans;
           font-style: normal;
           font-weight: normal;
           src:url("../fonts/DejaVuSans-Regular.ttf");
        }
        @font-face {
           font-family: DejaVuSans;
           font-style: normal;
           font-weight: bold;
           src:url("../fonts/DejaVuSans-Bold.ttf");
        }
        @font-face {
           font-family: DejaVuSans;
           font-style: italic;
           font-weight: normal;
           src:url("../fonts/DejaVuSans-Oblique.ttf");
        }
        @font-face {
           font-family: DejaVuSans;
           font-style: italic;
           font-weight: bold;
           src:url("../fonts/DejaVuSans-BoldOblique.ttf");
        }
        body { font-family: "DejaVuSans"; }

`--epub-subdirectory=`*DIRNAME*

:   Specify the subdirectory in the OCF container that is to hold
    the EPUB-specific contents.  The default is `EPUB`.  To put
    the EPUB contents in the top level, use an empty string.

`--ipynb-output=all|none|best`

:   Determines how ipynb output cells are treated. `all` means
    that all of the data formats included in the original are
    preserved.  `none` means that the contents of data cells
    are omitted.  `best` causes pandoc to try to pick the
    richest data block in each output cell that is compatible
    with the output format.  The default is `best`.

`--pdf-engine=`*PROGRAM*

:   Use the specified engine when producing PDF output.
    Valid values are `pdflatex`, `lualatex`, `xelatex`, `latexmk`,
    `tectonic`, `wkhtmltopdf`, `weasyprint`, `pagedjs-cli`,
    `prince`, `context`, `groff`, `pdfroff`, and `typst`.
    If the engine is not in your PATH, the full path of the engine
    may be specified here. If this option is not specified,
    pandoc uses the following defaults depending on the output
    format specified using `-t/--to`:

    - `-t latex` or none: `pdflatex` (other options: `xelatex`, `lualatex`,
        `tectonic`, `latexmk`)
    - `-t context`: `context`
    - `-t html`:  `weasyprint` (other options: `prince`, `wkhtmltopdf`,
        `pagedjs-cli`;
        see [print-css.rocks](https://print-css.rocks) for a good
        introduction to PDF generation from HTML/CSS)
    - `-t ms`:  `pdfroff`
    - `-t typst`: `typst`

    This option is normally intended to be used when a PDF
    file is specified as `-o/--output`.  However, it may still
    have an effect when other output formats are requested.
    For example, `ms` output will include `.pdfhref` macros
    only if a `--pdf-engine` is selected, and the macros will
    be differently encoded depending on whether `groff` or
    `pdfroff` is specified.

`--pdf-engine-opt=`*STRING*

:   Use the given string as a command-line argument to the `pdf-engine`.
    For example, to use a persistent directory `foo` for `latexmk`'s
    auxiliary files, use `--pdf-engine-opt=-outdir=foo`.
    Note that no check for duplicate options is done.

[Dublin Core elements]: https://www.dublincore.org/specifications/dublin-core/dces/
[ISO 8601 format]: https://www.w3.org/TR/NOTE-datetime
[Encoding issue with the listings package]:
  https://en.wikibooks.org/wiki/LaTeX/Source_Code_Listings#Encoding_issue

## Citation rendering {.options}

`-C`, `--citeproc`

:   Process the citations in the file, replacing them with
    rendered citations and adding a bibliography.
    Citation processing will not take place unless bibliographic
    data is supplied, either through an external file specified
    using the `--bibliography` option or the `bibliography`
    field in metadata, or via a `references` section in metadata
    containing a list of citations in CSL YAML format with
    Markdown formatting.  The style is controlled by a [CSL]
    stylesheet specified using the `--csl` option or the `csl`
    field in metadata. (If no stylesheet is specified,
    the `chicago-author-date` style will be used by default.)
    The citation processing transformation may be applied before
    or after filters or Lua filters (see `--filter`,
    `--lua-filter`): these transformations are applied in the
    order they appear on the command line.  For more
    information, see the section on [Citations].

    Note: if this option is specified, the `citations` extension
    will be disabled automatically in the writer, to ensure that
    the citeproc-generated citations will be rendered instead of
    the format's own citation syntax.

`--bibliography=`*FILE*

:   Set the `bibliography` field in the document's metadata to *FILE*,
    overriding any value set in the metadata.  If you supply
    this argument multiple times, each *FILE* will be added to
    bibliography.  If *FILE* is a URL, it will be fetched
    via HTTP. If *FILE* is not found relative to the
    working directory, it will be sought in the resource path
    (see `--resource-path`).

`--csl=`*FILE*

:   Set the `csl` field in the document's metadata to *FILE*,
    overriding any value set in the metadata.  (This is equivalent to
    `--metadata csl=FILE`.)  If *FILE* is a URL, it will be
    fetched via HTTP.  If *FILE* is not found relative to the
    working directory, it will be sought in the resource path
    (see `--resource-path`) and finally in the `csl`
    subdirectory of the pandoc user data directory.

`--citation-abbreviations=`*FILE*

:   Set the `citation-abbreviations` field in the document's metadata to
    *FILE*, overriding any value set in the metadata.  (This is equivalent to
    `--metadata citation-abbreviations=FILE`.)
    If *FILE* is a URL, it will be fetched via HTTP.  If *FILE* is not
    found relative to the working directory, it will be sought
    in the resource path (see `--resource-path`) and finally in
    the `csl` subdirectory of the pandoc user data directory.

`--natbib`

:   Use [`natbib`] for citations in LaTeX output.  This option
    is not for use with the `--citeproc` option or with PDF
    output.  It is intended for use in producing a LaTeX file
    that can be processed with [`bibtex`].

`--biblatex`

:   Use [`biblatex`] for citations in LaTeX output.  This option
    is not for use with the `--citeproc` option or with PDF
    output. It is intended for use in producing a LaTeX file
    that can be processed with [`bibtex`] or [`biber`].

## Math rendering in HTML {.options}

The default is to render TeX math as far as possible using
Unicode characters.  Formulas are put inside a `span` with
`class="math"`, so that they may be styled differently from the
surrounding text if needed. However, this gives acceptable
results only for basic math, usually you will want to use
`--mathjax` or another of the following options.

`--mathjax`[`=`*URL*]

:   Use [MathJax] to display embedded TeX math in HTML output.
    TeX math will be put between `\(...\)` (for inline math)
    or `\[...\]` (for display math) and wrapped in `<span>` tags
    with class `math`. Then the MathJax JavaScript will render it.
    The *URL* should point to the `MathJax.js` load script.
    If a *URL* is not provided, a link to the Cloudflare CDN will
    be inserted.

`--mathml`

:   Convert TeX math to [MathML] (in `epub3`, `docbook4`,
    `docbook5`, `jats`, `html4` and `html5`).  This is the
    default in `odt` output. MathML is supported natively by
    the main web browsers and select e-book readers.

`--webtex`[`=`*URL*]

:   Convert TeX formulas to `<img>` tags that link to an external script
    that converts formulas to images. The formula will be URL-encoded
    and concatenated with the URL provided. For SVG images you can for
    example use `--webtex https://latex.codecogs.com/svg.latex?`.
    If no URL is specified, the CodeCogs URL generating PNGs
    will be used (`https://latex.codecogs.com/png.latex?`).
    Note:  the `--webtex` option will affect Markdown output
    as well as HTML, which is useful if you're targeting a
    version of Markdown without native math support.

`--katex`[`=`*URL*]

:   Use [KaTeX] to display embedded TeX math in HTML output.
    The *URL* is the base URL for the KaTeX library. That directory
    should contain a `katex.min.js` and a `katex.min.css` file.
    If a *URL* is not provided, a link to the KaTeX CDN will be inserted.

`--gladtex`

:   Enclose TeX math in `<eq>` tags in HTML output.  The resulting HTML
    can then be processed by [GladTeX] to produce SVG images of the typeset
    formulas and an HTML file with these images embedded.

        pandoc -s --gladtex input.md -o myfile.htex
        gladtex -d image_dir myfile.htex
        # produces myfile.html and images in image_dir

[MathML]: https://www.w3.org/Math/
[MathJax]: https://www.mathjax.org
[KaTeX]: https://github.com/Khan/KaTeX
[GladTeX]: https://humenda.github.io/GladTeX/

## Options for wrapper scripts {.options}

`--dump-args[=true|false]`

:   Print information about command-line arguments to *stdout*, then exit.
    This option is intended primarily for use in wrapper scripts.
    The first line of output contains the name of the output file specified
    with the `-o` option, or `-` (for *stdout*) if no output file was
    specified.  The remaining lines contain the command-line arguments,
    one per line, in the order they appear.  These do not include regular
    pandoc options and their arguments, but do include any options appearing
    after a `--` separator at the end of the line.

`--ignore-args[=true|false]`

:   Ignore command-line arguments (for use in wrapper scripts).
    Regular pandoc options are not ignored.  Thus, for example,

        pandoc --ignore-args -o foo.html -s foo.txt -- -e latin1

    is equivalent to

        pandoc -o foo.html -s

# Exit codes

If pandoc completes successfully, it will return exit code 0.
Nonzero exit codes have the following meanings:

 Code Error
----- ------------------------------------
    1 PandocIOError
    3 PandocFailOnWarningError
    4 PandocAppError
    5 PandocTemplateError
    6 PandocOptionError
   21 PandocUnknownReaderError
   22 PandocUnknownWriterError
   23 PandocUnsupportedExtensionError
   24 PandocCiteprocError
   25 PandocBibliographyError
   31 PandocEpubSubdirectoryError
   43 PandocPDFError
   44 PandocXMLError
   47 PandocPDFProgramNotFoundError
   61 PandocHttpError
   62 PandocShouldNeverHappenError
   63 PandocSomeError
   64 PandocParseError
   66 PandocMakePDFError
   67 PandocSyntaxMapError
   83 PandocFilterError
   84 PandocLuaError
   89 PandocNoScriptingEngine
   91 PandocMacroLoop
   92 PandocUTF8DecodingError
   93 PandocIpynbDecodingError
   94 PandocUnsupportedCharsetError
   97 PandocCouldNotFindDataFileError
   98 PandocCouldNotFindMetadataFileError
   99 PandocResourceNotFound
----- ------------------------------------

# Defaults files

The `--defaults` option may be used to specify a package
of options, in the form of a YAML file.

Fields that are omitted will just have their regular
default values.  So a defaults file can be as simple as
one line:

``` yaml
verbosity: INFO
```

In fields that expect a file path (or list of file paths), the
following syntax may be used to interpolate environment variables:

``` yaml
csl:  ${HOME}/mycsldir/special.csl
```

`${USERDATA}` may also be used; this will always resolve to the
user data directory that is current when the defaults file is
parsed, regardless of the setting of the environment
variable `USERDATA`.

`${.}` will resolve to the directory containing the defaults
file itself.  This allows you to refer to resources contained
in that directory:

``` yaml
epub-cover-image: ${.}/cover.jpg
epub-metadata: ${.}/meta.xml
resource-path:
- .             # the working directory from which pandoc is run
- ${.}/images   # the images subdirectory of the directory
                # containing this defaults file
```

This environment variable interpolation syntax *only* works in
fields that expect file paths.

Defaults files can be placed in the `defaults` subdirectory of
the user data directory and used from any directory.  For
example, one could create a file specifying defaults for writing
letters, save it as `letter.yaml` in the `defaults` subdirectory
of the user data directory, and then invoke these defaults
from any directory using `pandoc --defaults letter`
or `pandoc -dletter`.

When multiple defaults are used, their contents will be combined.

Note that, where command-line arguments may be repeated
(`--metadata-file`, `--css`, `--include-in-header`,
`--include-before-body`, `--include-after-body`, `--variable`,
`--metadata`, `--syntax-definition`), the values specified on
the command line will combine with values specified in the
defaults file, rather than replacing them.

The following tables show the mapping between the command line and
defaults file entries.

+----------------------------------+-----------------------------------+
| command line                     | defaults file                     |
+:=================================+:==================================+
| ```                              | ``` yaml                          |
| foo.md                           | input-file: foo.md                |
| ```                              | ```                               |
+----------------------------------+-----------------------------------+
| ```                              | ``` yaml                          |
| foo.md bar.md                    | input-files:                      |
|                                  |   - foo.md                        |
|                                  |   - bar.md                        |
| ```                              | ```                               |
+----------------------------------+-----------------------------------+

The value of `input-files` may be left empty to indicate input from
stdin, and it can be an empty sequence `[]` for no input.

## General options

+----------------------------------+-----------------------------------+
| command line                     | defaults file                     |
+:=================================+:==================================+
| ```                              | ``` yaml                          |
| --from markdown+emoji            | from: markdown+emoji              |
| ```                              | ```                               |
|                                  | ``` yaml                          |
|                                  | reader: markdown+emoji            |
|                                  | ```                               |
+----------------------------------+-----------------------------------+
| ```                              | ``` yaml                          |
| --to markdown+hard_line_breaks   | to: markdown+hard_line_breaks     |
| ```                              | ```                               |
|                                  | ``` yaml                          |
|                                  | writer: markdown+hard_line_breaks |
|                                  | ```                               |
+----------------------------------+-----------------------------------+
| ```                              | ``` yaml                          |
| --output foo.pdf                 | output-file: foo.pdf              |
| ```                              | ```                               |
+----------------------------------+-----------------------------------+
| ```                              | ``` yaml                          |
| --output -                       | output-file:                      |
| ```                              | ```                               |
+----------------------------------+-----------------------------------+
| ```                              | ``` yaml                          |
| --data-dir dir                   | data-dir: dir                     |
| ```                              | ```                               |
+----------------------------------+-----------------------------------+
| ```                              | ``` yaml                          |
| --defaults file                  | defaults:                         |
| ```                              | - file                            |
|                                  | ```                               |
+----------------------------------+-----------------------------------+
| ```                              | ``` yaml                          |
| --verbose                        | verbosity: INFO                   |
| ```                              | ```                               |
+----------------------------------+-----------------------------------+
| ```                              | ``` yaml                          |
| --quiet                          | verbosity: ERROR                  |
| ```                              | ```                               |
+----------------------------------+-----------------------------------+
| ```                              | ``` yaml                          |
| --fail-if-warnings               | fail-if-warnings: true            |
| ```                              | ```                               |
+----------------------------------+-----------------------------------+
| ```                              | ``` yaml                          |
| --sandbox                        | sandbox: true                     |
| ```                              | ```                               |
+----------------------------------+-----------------------------------+
| ```                              | ``` yaml                          |
| --log=FILE                       | log-file: FILE                    |
| ```                              | ```                               |
+----------------------------------+-----------------------------------+

Options specified in a defaults file itself always have priority over
those in another file included with a `defaults:` entry.

`verbosity` can have the values `ERROR`, `WARNING`, or `INFO`.

## Reader options

+----------------------------------+-----------------------------------+
| command line                     | defaults file                     |
+:=================================+:==================================+
| ```                              | ``` yaml                          |
| --shift-heading-level-by -1      | shift-heading-level-by: -1        |
| ```                              | ```                               |
+----------------------------------+-----------------------------------+
| ```                              | ``` yaml                          |
| --indented-code-classes python   | indented-code-classes:            |
|                                  |   - python                        |
| ```                              | ```                               |
+----------------------------------+-----------------------------------+
| ```                              | ``` yaml                          |
| --default-image-extension ".jpg" | default-image-extension: '.jpg'   |
| ```                              | ```                               |
+----------------------------------+-----------------------------------+
| ```                              | ``` yaml                          |
| --file-scope                     | file-scope: true                  |
| ```                              | ```                               |
+----------------------------------+-----------------------------------+
| ```                              | ``` yaml                          |
| --citeproc \                     | filters:                          |
|  --lua-filter count-words.lua \  |   - citeproc                      |
|  --filter special.lua            |   - count-words.lua               |
|                                  |   - type: json                    |
|                                  |     path: special.lua             |
| ```                              | ```                               |
+----------------------------------+-----------------------------------+
| ```                              | ``` yaml                          |
| --metadata key=value \           | metadata:                         |
|  --metadata key2                 |   key: value                      |
|                                  |   key2: true                      |
| ```                              | ```                               |
+----------------------------------+-----------------------------------+
| ```                              | ``` yaml                          |
| --metadata-file meta.yaml        | metadata-files:                   |
|                                  |   - meta.yaml                     |
| ```                              | ```                               |
|                                  | ``` yaml                          |
|                                  | metadata-file: meta.yaml          |
|                                  | ```                               |
+----------------------------------+-----------------------------------+
| ```                              | ``` yaml                          |
| --preserve-tabs                  | preserve-tabs: true               |
| ```                              | ```                               |
+----------------------------------+-----------------------------------+
| ```                              | ``` yaml                          |
| --tab-stop 8                     | tab-stop: 8                       |
| ```                              | ```                               |
+----------------------------------+-----------------------------------+
| ```                              | ``` yaml                          |
| --track-changes accept           | track-changes: accept             |
| ```                              | ```                               |
+----------------------------------+-----------------------------------+
| ```                              | ``` yaml                          |
| --extract-media dir              | extract-media: dir                |
| ```                              | ```                               |
+----------------------------------+-----------------------------------+
| ```                              | ``` yaml                          |
| --abbreviations abbrevs.txt      | abbreviations: abbrevs.txt        |
| ```                              | ```                               |
+----------------------------------+-----------------------------------+
| ```                              | ``` yaml                          |
| --trace                          | trace: true                       |
| ```                              | ```                               |
+----------------------------------+-----------------------------------+

Metadata values specified in a defaults file are parsed as literal
string text, not Markdown.

Filters will be assumed to be Lua filters if they have the `.lua`
extension, and JSON filters otherwise.  But the filter type can also be
specified explicitly, as shown.  Filters are run in the order specified.
To include the built-in citeproc filter, use either `citeproc` or
`{type: citeproc}`.

## General writer options

+----------------------------------+-----------------------------------+
| command line                     | defaults file                     |
+:=================================+:==================================+
| ```                              | ``` yaml                          |
| --standalone                     | standalone: true                  |
| ```                              | ```                               |
+----------------------------------+-----------------------------------+
| ```                              | ``` yaml                          |
| --template letter                | template: letter                  |
| ```                              | ```                               |
+----------------------------------+-----------------------------------+
| ```                              | ``` yaml                          |
| --variable key=val \             | variables:                        |
|   --variable key2                |   key: val                        |
|                                  |   key2: true                      |
| ```                              | ```                               |
+----------------------------------+-----------------------------------+
| ```                              | ``` yaml                          |
| --eol nl                         | eol: nl                           |
| ```                              | ```                               |
+----------------------------------+-----------------------------------+
| ```                              | ``` yaml                          |
| --dpi 300                        | dpi: 300                          |
| ```                              | ```                               |
+----------------------------------+-----------------------------------+
| ```                              | ``` yaml                          |
| --wrap 60                        | wrap: 60                          |
| ```                              | ```                               |
+----------------------------------+-----------------------------------+
| ```                              | ``` yaml                          |
| --columns 72                     | columns: 72                       |
| ```                              | ```                               |
+----------------------------------+-----------------------------------+
| ```                              | ``` yaml                          |
| --table-of-contents              | table-of-contents: true           |
| ```                              | ```                               |
+----------------------------------+-----------------------------------+
| ```                              | ``` yaml                          |
| --toc                            | toc: true                         |
| ```                              | ```                               |
+----------------------------------+-----------------------------------+
| ```                              | ``` yaml                          |
| --toc-depth 3                    | toc-depth: 3                      |
| ```                              | ```                               |
+----------------------------------+-----------------------------------+
| ```                              | ``` yaml                          |
| --strip-comments                 | strip-comments: true              |
| ```                              | ```                               |
+----------------------------------+-----------------------------------+
| ```                              | ``` yaml                          |
| --no-highlight                   | highlight-style: null             |
| ```                              | ```                               |
+----------------------------------+-----------------------------------+
| ```                              | ``` yaml                          |
| --highlight-style kate           | highlight-style: kate             |
| ```                              | ```                               |
+----------------------------------+-----------------------------------+
| ```                              | ``` yaml                          |
| --syntax-definition mylang.xml   | syntax-definitions:               |
|                                  |   - mylang.xml                    |
| ```                              | ```                               |
|                                  | ``` yaml                          |
|                                  | syntax-definition: mylang.xml     |
|                                  | ```                               |
+----------------------------------+-----------------------------------+
| ```                              | ``` yaml                          |
| --include-in-header inc.tex      | include-in-header:                |
|                                  |   - inc.tex                       |
| ```                              | ```                               |
+----------------------------------+-----------------------------------+
| ```                              | ``` yaml                          |
| --include-before-body inc.tex    | include-before-body:              |
|                                  |   - inc.tex                       |
| ```                              | ```                               |
+----------------------------------+-----------------------------------+
| ```                              | ``` yaml                          |
| --include-after-body inc.tex     | include-after-body:               |
|                                  |   - inc.tex                       |
| ```                              | ```                               |
+----------------------------------+-----------------------------------+
| ```                              | ``` yaml                          |
| --resource-path .:foo            | resource-path: ['.','foo']        |
| ```                              | ```                               |
+----------------------------------+-----------------------------------+
| ```                              | ``` yaml                          |
| --request-header foo:bar         | request-headers:                  |
|                                  |   - ["User-Agent", "Mozilla/5.0"] |
| ```                              | ```                               |
+----------------------------------+-----------------------------------+
| ```                              | ``` yaml                          |
| --no-check-certificate           | no-check-certificate: true        |
| ```                              | ```                               |
+----------------------------------+-----------------------------------+


## Options affecting specific writers

+----------------------------------+-----------------------------------+
| command line                     | defaults file                     |
+:=================================+:==================================+
| ```                              | ``` yaml                          |
| --self-contained                 | self-contained: true              |
| ```                              | ```                               |
+----------------------------------+-----------------------------------+
| ```                              | ``` yaml                          |
| --link-images                    | link-images: true                 |
| ```                              | ```                               |
+----------------------------------+-----------------------------------+
| ```                              | ``` yaml                          |
| --html-q-tags                    | html-q-tags: true                 |
| ```                              | ```                               |
+----------------------------------+-----------------------------------+
| ```                              | ``` yaml                          |
| --ascii                          | ascii: true                       |
| ```                              | ```                               |
+----------------------------------+-----------------------------------+
| ```                              | ``` yaml                          |
| --reference-links                | reference-links: true             |
| ```                              | ```                               |
+----------------------------------+-----------------------------------+
| ```                              | ``` yaml                          |
| --reference-location block       | reference-location: block         |
| ```                              | ```                               |
+----------------------------------+-----------------------------------+
| ```                              | ``` yaml                          |
| --figure-caption-position=above  | figure-caption-position: above    |
| ```                              | ```                               |
+----------------------------------+-----------------------------------+
| ```                              | ``` yaml                          |
| --table-caption-position=below   | table-caption-position: below     |
| ```                              | ```                               |
+----------------------------------+-----------------------------------+
| ```                              | ``` yaml                          |
| --markdown-headings atx          | markdown-headings: atx            |
| ```                              | ```                               |
+----------------------------------+-----------------------------------+
| ```                              | ``` yaml                          |
| --list-tables                    | list-tables: true                 |
| ```                              | ```                               |
+----------------------------------+-----------------------------------+
| ```                              | ``` yaml                          |
| --top-level-division chapter     | top-level-division: chapter       |
| ```                              | ```                               |
+----------------------------------+-----------------------------------+
| ```                              | ``` yaml                          |
| --number-sections                | number-sections: true             |
| ```                              | ```                               |
+----------------------------------+-----------------------------------+
| ```                              | ``` yaml                          |
| --number-offset=1,4              | number-offset: \[1,4\]            |
| ```                              | ```                               |
+----------------------------------+-----------------------------------+
| ```                              | ``` yaml                          |
| --listings                       | listings: true                    |
| ```                              | ```                               |
+----------------------------------+-----------------------------------+
| ```                              | ``` yaml                          |
| --list-of-figures                | list-of-figures: true             |
| ```                              | ```                               |
+----------------------------------+-----------------------------------+
| ```                              | ``` yaml                          |
| --lof                            | lof: true                         |
| ```                              | ```                               |
+----------------------------------+-----------------------------------+
| ```                              | ``` yaml                          |
| --list-of-tables                 | list-of-tables: true              |
| ```                              | ```                               |
+----------------------------------+-----------------------------------+
| ```                              | ``` yaml                          |
| --lot                            | lot: true                         |
| ```                              | ```                               |
+----------------------------------+-----------------------------------+
| ```                              | ``` yaml                          |
| --incremental                    | incremental: true                 |
| ```                              | ```                               |
+----------------------------------+-----------------------------------+
| ```                              | ``` yaml                          |
| --slide-level 2                  | slide-level: 2                    |
| ```                              | ```                               |
+----------------------------------+-----------------------------------+
| ```                              | ``` yaml                          |
| --section-divs                   | section-divs: true                |
| ```                              | ```                               |
+----------------------------------+-----------------------------------+
| ```                              | ``` yaml                          |
| --email-obfuscation references   | email-obfuscation: references     |
| ```                              | ```                               |
+----------------------------------+-----------------------------------+
| ```                              | ``` yaml                          |
| --id-prefix ch1                  | identifier-prefix: ch1            |
| ```                              | ```                               |
+----------------------------------+-----------------------------------+
| ```                              | ``` yaml                          |
| --title-prefix MySite            | title-prefix: MySite              |
| ```                              | ```                               |
+----------------------------------+-----------------------------------+
| ```                              | ``` yaml                          |
| --css styles/screen.css  \       | css:                              |
|   --css styles/special.css       |   - styles/screen.css             |
|                                  |   - styles/special.css            |
| ```                              | ```                               |
+----------------------------------+-----------------------------------+
| ```                              | ``` yaml                          |
| --reference-doc my.docx          | reference-doc: my.docx            |
| ```                              | ```                               |
+----------------------------------+-----------------------------------+
| ```                              | ``` yaml                          |
| --epub-cover-image cover.jpg     | epub-cover-image: cover.jpg       |
| ```                              | ```                               |
+----------------------------------+-----------------------------------+
| ```                              | ``` yaml                          |
| --epub-title-page=false          | epub-title-page: false            |
| ```                              | ```                               |
+----------------------------------+-----------------------------------+
| ```                              | ``` yaml                          |
| --epub-metadata meta.xml         | epub-metadata: meta.xml           |
| ```                              | ```                               |
+----------------------------------+-----------------------------------+
| ```                              | ``` yaml                          |
| --epub-embed-font special.otf \  | epub-fonts:                       |
|   --epub-embed-font headline.otf |   - special.otf                   |
|                                  |   - headline.otf                  |
| ```                              | ```                               |
+----------------------------------+-----------------------------------+
| ```                              | ``` yaml                          |
| --split-level 2                  | split-level: 2                    |
| ```                              | ```                               |
+----------------------------------+-----------------------------------+
| ```                              | ``` yaml                          |
| --chunk-template="%i.html"       | chunk-template: "%i.html"         |
| ```                              | ```                               |
+----------------------------------+-----------------------------------+
| ```                              | ``` yaml                          |
| --epub-subdirectory=""           | epub-subdirectory: ''             |
| ```                              | ```                               |
+----------------------------------+-----------------------------------+
| ```                              | ``` yaml                          |
| --ipynb-output best              | ipynb-output: best                |
| ```                              | ```                               |
+----------------------------------+-----------------------------------+
| ```                              | ``` yaml                          |
| --pdf-engine xelatex             | pdf-engine: xelatex               |
| ```                              | ```                               |
+----------------------------------+-----------------------------------+
| ```                              | ``` yaml                          |
| --pdf-engine-opt=--shell-escape  | pdf-engine-opts:                  |
|                                  |   - '-shell-escape'               |
| ```                              | ```                               |
|                                  | ``` yaml                          |
|                                  | pdf-engine-opt: '-shell-escape'   |
|                                  | ```                               |
+----------------------------------+-----------------------------------+

## Citation rendering

+----------------------------------+-----------------------------------+
| command line                     | defaults file                     |
+:=================================+:==================================+
| ```                              | ``` yaml                          |
| --citeproc                       | citeproc: true                    |
| ```                              | ```                               |
+----------------------------------+-----------------------------------+
| ```                              | ``` yaml                          |
| --bibliography logic.bib         | bibliography: logic.bib           |
| ```                              | ```                               |
+----------------------------------+-----------------------------------+
| ```                              | ``` yaml                          |
| --csl ieee.csl                   | csl: ieee.csl                     |
| ```                              | ```                               |
+----------------------------------+-----------------------------------+
| ```                              | ``` yaml                          |
| --citation-abbreviations ab.json | citation-abbreviations: ab.json   |
| ```                              | ```                               |
+----------------------------------+-----------------------------------+
| ```                              | ``` yaml                          |
| --natbib                         | cite-method: natbib               |
| ```                              | ```                               |
+----------------------------------+-----------------------------------+
| ```                              | ``` yaml                          |
| --biblatex                       | cite-method: biblatex             |
| ```                              | ```                               |
+----------------------------------+-----------------------------------+

`cite-method` can be `citeproc`, `natbib`, or `biblatex`. This only
affects LaTeX output.  If you want to use citeproc to format citations,
you should also set 'citeproc: true'.

If you need control over when the citeproc processing is done relative
to other filters, you should instead use `citeproc` in the list
of `filters` (see [Reader options](#reader-options-1)).

## Math rendering in HTML

+----------------------------------+-----------------------------------+
| command line                     | defaults file                     |
+:=================================+:==================================+
| ```                              | ``` yaml                          |
| --mathjax                        | html-math-method:                 |
|                                  |   method: mathjax                 |
| ```                              | ```                               |
+----------------------------------+-----------------------------------+
| ```                              | ``` yaml                          |
| --mathml                         | html-math-method:                 |
|                                  |   method: mathml                  |
| ```                              | ```                               |
+----------------------------------+-----------------------------------+
| ```                              | ``` yaml                          |
| --webtex                         | html-math-method:                 |
|                                  |   method: webtex                  |
| ```                              | ```                               |
+----------------------------------+-----------------------------------+
| ```                              | ``` yaml                          |
| --katex                          | html-math-method:                 |
|                                  |   method: katex                   |
| ```                              | ```                               |
+----------------------------------+-----------------------------------+
| ```                              | ``` yaml                          |
| --gladtex                        | html-math-method:                 |
|                                  |   method: gladtex                 |
| ```                              | ```                               |
+----------------------------------+-----------------------------------+

In addition to the values listed above, `method` can have the
value `plain`.

If the command line option accepts a URL argument, an `url:` field can
be added to `html-math-method:`.

## Options for wrapper scripts

+----------------------------------+-----------------------------------+
| command line                     | defaults file                     |
+:=================================+:==================================+
| ```                              | ``` yaml                          |
| --dump-args                      | dump-args: true                   |
| ```                              | ```                               |
+----------------------------------+-----------------------------------+
| ```                              | ``` yaml                          |
| --ignore-args                    | ignore-args: true                 |
| ```                              | ```                               |
+----------------------------------+-----------------------------------+

# Templates

When the `-s/--standalone` option is used, pandoc uses a template to
add header and footer material that is needed for a self-standing
document.  To see the default template that is used, just type

    pandoc -D *FORMAT*

where *FORMAT* is the name of the output format. A custom template
can be specified using the `--template` option.  You can also override
the system default templates for a given output format *FORMAT*
by putting a file `templates/default.*FORMAT*` in the user data
directory (see `--data-dir`, above). *Exceptions:*

- For `odt` output, customize the `default.opendocument` template.
- For `docx` output, customize the `default.openxml` template.
- For `pdf` output, customize the `default.latex` template
  (or the `default.context` template, if you use `-t context`,
  or the `default.ms` template, if you use `-t ms`, or the
  `default.html` template, if you use `-t html`).
- `pptx` has no template.

Note that `docx`, `odt`, and `pptx` output can also be customized
using `--reference-doc`.  Use a reference doc to adjust the styles
in your document; use a template to handle variable interpolation and
customize the presentation of metadata, the position of the table
of contents, boilerplate text, etc.

Templates contain *variables*, which allow for the inclusion of
arbitrary information at any point in the file. They may be set at the
command line using the `-V/--variable` option. If a variable is not set,
pandoc will look for the key in the document's metadata, which can be set
using either [YAML metadata blocks][Extension: `yaml_metadata_block`]
or with the `-M/--metadata` option.  In addition, some variables
are given default values by pandoc.  See [Variables] below for
a list of variables used in pandoc's default templates.

If you use custom templates, you may need to revise them as pandoc
changes.  We recommend tracking the changes in the default templates,
and modifying your custom templates accordingly. An easy way to do this
is to fork the [pandoc-templates] repository and merge in
changes after each pandoc release.

  [pandoc-templates]: https://github.com/jgm/pandoc-templates

## Template syntax

### Comments

Anything between the sequence `$--` and the end of the
line will be treated as a comment and omitted from the output.

### Delimiters

To mark variables and control structures in the template,
either `$`...`$` or `${`...`}` may be used as delimiters.
The styles may also be mixed in the same template, but the
opening and closing delimiter must match in each case.  The
opening delimiter may be followed by one or more spaces
or tabs, which will be ignored. The closing delimiter may
be preceded by one or more spaces or tabs, which will be
ignored.

To include a literal `$` in the document, use `$$`.

### Interpolated variables

A slot for an interpolated variable is a variable name surrounded
by matched delimiters.  Variable names must begin with a letter
and can contain letters, numbers, `_`, `-`, and `.`.  The
keywords `it`, `if`, `else`, `endif`, `for`, `sep`, and `endfor` may
not be used as variable names. Examples:

```
$foo$
$foo.bar.baz$
$foo_bar.baz-bim$
$ foo $
${foo}
${foo.bar.baz}
${foo_bar.baz-bim}
${ foo }
```

Variable names with periods are used to get at structured
variable values.  So, for example, `employee.salary` will return the
value of the `salary` field of the object that is the value of
the `employee` field.

- If the value of the variable is a simple value, it will be
  rendered verbatim.  (Note that no escaping is done;
  the assumption is that the calling program will escape
  the strings appropriately for the output format.)
- If the value is a list, the values will be concatenated.
- If the value is a map, the string `true` will be rendered.
- Every other value will be rendered as the empty string.

### Conditionals

A conditional begins with `if(variable)` (enclosed in
matched delimiters) and ends with `endif` (enclosed in matched
delimiters).  It may optionally contain an `else` (enclosed in
matched delimiters).  The `if` section is used if
`variable` has a true value, otherwise the `else`
section is used (if present).  The following values count
as true:

- any map
- any array containing at least one true value
- any nonempty string
- boolean True

Note that in YAML metadata (and metadata specified on the
command line using `-M/--metadata`), unquoted `true` and `false` will be
interpreted as Boolean values. But a variable specified on the
command line using `-V/--variable` will always be given a string
value. Hence a conditional `if(foo)` will be triggered if you
use `-V foo=false`, but not if you use `-M foo=false`.

Examples:

```
$if(foo)$bar$endif$

$if(foo)$
  $foo$
$endif$

$if(foo)$
part one
$else$
part two
$endif$

${if(foo)}bar${endif}

${if(foo)}
  ${foo}
${endif}

${if(foo)}
${ foo.bar }
${else}
no foo!
${endif}
```

The keyword `elseif` may be used to simplify complex nested
conditionals:

```
$if(foo)$
XXX
$elseif(bar)$
YYY
$else$
ZZZ
$endif$
```

### For loops

A for loop begins with `for(variable)` (enclosed in
matched delimiters) and ends with `endfor` (enclosed in matched
delimiters).

- If `variable` is an array, the material inside the loop will
  be evaluated repeatedly, with `variable` being set to each
  value of the array in turn, and concatenated.
- If `variable` is a map, the material inside will be set to
  the map.
- If the value of the associated variable is not an array or
  a map, a single iteration will be performed on its value.

Examples:

```
$for(foo)$$foo$$sep$, $endfor$

$for(foo)$
  - $foo.last$, $foo.first$
$endfor$

${ for(foo.bar) }
  - ${ foo.bar.last }, ${ foo.bar.first }
${ endfor }

$for(mymap)$
$it.name$: $it.office$
$endfor$
```

You may optionally specify a separator between consecutive
values using `sep` (enclosed in matched delimiters).  The
material between `sep` and the `endfor` is the separator.

```
${ for(foo) }${ foo }${ sep }, ${ endfor }
```

Instead of using `variable` inside the loop, the special
anaphoric keyword `it` may be used.

```
${ for(foo.bar) }
  - ${ it.last }, ${ it.first }
${ endfor }
```

### Partials

Partials (subtemplates stored in different files) may be
included by using the name of the partial, followed
by `()`, for example:

```
${ styles() }
```

Partials will be sought in the directory containing
the main template. The file name will be assumed to
have the same extension as the main template if it
lacks an extension. When calling the partial, the
full name including file extension can also be used:

```
${ styles.html() }
```

(If a partial is not found in the directory of the
template and the template path is given as a relative
path, it will also be sought in the `templates`
subdirectory of the user data directory.)

Partials may optionally be applied to variables using
a colon:

```
${ date:fancy() }

${ articles:bibentry() }
```

If `articles` is an array, this will iterate over its
values, applying the partial `bibentry()` to each one.  So the
second example above is equivalent to

```
${ for(articles) }
${ it:bibentry() }
${ endfor }
```

Note that the anaphoric keyword `it` must be used when
iterating over partials.  In the above examples,
the `bibentry` partial should contain `it.title`
(and so on) instead of `articles.title`.

Final newlines are omitted from included partials.

Partials may include other partials.

A separator between values of an array may be specified
in square brackets, immediately after the variable name
or partial:

```
${months[, ]}

${articles:bibentry()[; ]}
```

The separator in this case is literal and (unlike with `sep`
in an explicit `for` loop) cannot contain interpolated
variables or other template directives.

### Nesting

To ensure that content is "nested," that is, subsequent lines
indented, use the `^` directive:

```
$item.number$  $^$$item.description$ ($item.price$)
```

In this example, if `item.description` has multiple lines,
they will all be indented to line up with the first line:

```
00123  A fine bottle of 18-year old
       Oban whiskey. ($148)
```

To nest multiple lines to the same level, align them
with the `^` directive in the template. For example:

```
$item.number$  $^$$item.description$ ($item.price$)
               (Available til $item.sellby$.)
```

will produce

```
00123  A fine bottle of 18-year old
       Oban whiskey. ($148)
       (Available til March 30, 2020.)
```

If a variable occurs by itself on a line, preceded by whitespace
and not followed by further text or directives on the same line,
and the variable's value contains multiple lines, it will be
nested automatically.

### Breakable spaces

Normally, spaces in the template itself (as opposed to values of
the interpolated variables) are not breakable, but they can be
made breakable in part of the template by using the `~` keyword
(ended with another `~`).

```
$~$This long line may break if the document is rendered
with a short line length.$~$
```

### Pipes

A pipe transforms the value of a variable or partial. Pipes are
specified using a slash (`/`) between the variable name (or partial)
and the pipe name. Example:

```
$for(name)$
$name/uppercase$
$endfor$

$for(metadata/pairs)$
- $it.key$: $it.value$
$endfor$

$employee:name()/uppercase$
```

Pipes may be chained:

```
$for(employees/pairs)$
$it.key/alpha/uppercase$. $it.name$
$endfor$
```

Some pipes take parameters:

```
|----------------------|------------|
$for(employee)$
$it.name.first/uppercase/left 20 "| "$$it.name.salary/right 10 " | " " |"$
$endfor$
|----------------------|------------|
```

Currently the following pipes are predefined:

- `pairs`:  Converts a map or array to an array of maps,
  each with `key` and `value` fields.  If the original
  value was an array, the `key` will be the array index,
  starting with 1.

- `uppercase`:  Converts text to uppercase.

- `lowercase`:  Converts text to lowercase.

- `length`:  Returns the length of the value:  number
  of characters for a textual value, number of elements
  for a map or array.

- `reverse`:  Reverses a textual value or array,
  and has no effect on other values.

- `first`: Returns the first value of an array, if
  applied to a non-empty array; otherwise returns
  the original value.

- `last`: Returns the last value of an array, if
  applied to a non-empty array; otherwise returns
  the original value.

- `rest`: Returns all but the first value of an array, if
  applied to a non-empty array; otherwise returns
  the original value.

- `allbutlast`: Returns all but the last value of an array, if
  applied to a non-empty array; otherwise returns
  the original value.

- `chomp`:  Removes trailing newlines (and breakable space).

- `nowrap`:  Disables line wrapping on breakable spaces.

- `alpha`:  Converts textual values that can be
  read as an integer into lowercase alphabetic
  characters `a..z` (mod 26). This can be used to get lettered
  enumeration from array indices.  To get uppercase
  letters, chain with `uppercase`.

- `roman`:  Converts textual values that can be
  read as an integer into lowercase roman numerals.
  This can be used to get lettered enumeration from array indices.
  To get uppercase roman, chain with `uppercase`.

- `left n "leftborder" "rightborder"`:  Renders a textual value
  in a block of width `n`, aligned to the left, with an optional
  left and right border.  Has no effect on other values. This
  can be used to align material in tables.  Widths are positive
  integers indicating the number of characters.  Borders
  are strings inside double quotes; literal `"` and `\` characters
  must be backslash-escaped.

- `right n "leftborder" "rightborder"`:  Renders a textual value
  in a block of width `n`, aligned to the right, and has no
  effect on other values.

- `center n "leftborder" "rightborder"`:  Renders a textual
  value in a block of width `n`, aligned to the center, and has
  no effect on other values.


## Variables

### Metadata variables

`title`, `author`, `date`
:   allow identification of basic aspects of the document.  Included
    in PDF metadata through LaTeX and ConTeXt.  These can be set
    through a [pandoc title block][Extension: `pandoc_title_block`],
    which allows for multiple authors, or through a
    [YAML metadata block][Extension: `yaml_metadata_block`]:

        ---
        author:
        - Aristotle
        - Peter Abelard
        ...

    Note that if you just want to set PDF or HTML metadata, without
    including a title block in the document itself, you can
    set the `title-meta`, `author-meta`, and `date-meta`
    variables.  (By default these are set automatically, based
    on `title`, `author`, and `date`.) The page title in HTML
    is set by `pagetitle`, which is equal to `title` by default.

`subtitle`
:   document subtitle, included in HTML, EPUB, LaTeX, ConTeXt, and docx
    documents

`abstract`
:   document summary, included in HTML, LaTeX, ConTeXt, AsciiDoc, and docx
    documents

`abstract-title`
:   title of abstract, currently used only in HTML, EPUB, docx, and Typst.
    This will be set automatically to a localized value,
    depending on `lang`, but can be manually overridden.

`keywords`
:   list of keywords to be included in HTML, PDF, ODT, pptx, docx
    and AsciiDoc metadata; repeat as for `author`, above

`subject`
:   document subject, included in ODT, PDF, docx, EPUB, and pptx metadata

`description`
:   document description, included in ODT, docx and pptx metadata. Some
    applications show this as `Comments` metadata.

`category`
:   document category, included in docx and pptx metadata

Additionally,
any root-level string metadata, not included in ODT, docx
or pptx metadata is added as a *custom property*.
The following [YAML] metadata block for instance:

    ---
    title:  'This is the title'
    subtitle: "This is the subtitle"
    author:
    - Author One
    - Author Two
    description: |
        This is a long
        description.

        It consists of two paragraphs
    ...

will include `title`, `author` and `description` as standard document
properties and `subtitle` as a custom property when converting to docx,
ODT or pptx.

### Language variables

`lang`
:   identifies the main language of the document using IETF language
    tags (following the [BCP 47] standard), such as `en` or `en-GB`.
    The [Language subtag lookup] tool can look up or verify these tags.
    This affects most formats, and controls hyphenation in PDF output
    when using LaTeX (through [`babel`] and [`polyglossia`]) or ConTeXt.

    Use native pandoc [Divs and Spans] with the `lang` attribute to
    switch the language:

        ---
        lang: en-GB
        ...

        Text in the main document language (British English).

        ::: {lang=fr-CA}
        > Cette citation est écrite en français canadien.
        :::

        More text in English. ['Zitat auf Deutsch.']{lang=de}

`dir`
:   the base script direction, either `rtl` (right-to-left)
    or `ltr` (left-to-right).

    For bidirectional documents, native pandoc `span`s and
    `div`s with the `dir` attribute (value `rtl` or `ltr`) can
    be used to override the base direction in some output
    formats.  This may not always be necessary if the final
    renderer (e.g. the browser, when generating HTML) supports
    the [Unicode Bidirectional Algorithm].

    When using LaTeX for bidirectional documents, only the
    `xelatex` engine is fully supported (use
    `--pdf-engine=xelatex`).

[BCP 47]: https://tools.ietf.org/html/bcp47
[Unicode Bidirectional Algorithm]: https://www.w3.org/International/articles/inline-bidi-markup/uba-basics
[Language subtag lookup]: https://r12a.github.io/app-subtags/

### Variables for HTML

`document-css`
:   Enables inclusion of most of the [CSS] in the `styles.html`
    [partial](#partials) (have a look with
    `pandoc --print-default-data-file=templates/styles.html`).
    Unless you use `--css`, this variable
    is set to `true` by default. You can disable it with
    e.g. `pandoc -M document-css=false`.

`mainfont`
:   sets the CSS `font-family` property on the `html` element.

`fontsize`
:   sets the base CSS `font-size`, which you'd usually set
    to e.g. `20px`, but it also accepts `pt`
    (12pt = 16px in most browsers).

`fontcolor`
:   sets the CSS `color` property on the `html` element.

`linkcolor`
:   sets the CSS `color` property on all links.

`monofont`
:   sets the CSS `font-family` property on `code` elements.

`monobackgroundcolor`
:   sets the CSS `background-color` property on `code` elements
    and adds extra padding.

`linestretch`
:   sets the CSS `line-height` property on the `html` element,
    which is preferred to be unitless.

`maxwidth`
:   sets the CSS `max-width` property (default is 36em).

`backgroundcolor`
:   sets the CSS `background-color` property on the `html` element.

`margin-left`, `margin-right`, `margin-top`, `margin-bottom`
:   sets the corresponding CSS `padding` properties on the `body` element.

To override or extend some [CSS] for just one document, include for example:

    ---
    header-includes: |
      <style>
      blockquote {
        font-style: italic;
      }
      tr.even {
        background-color: #f0f0f0;
      }
      td, th {
        padding: 0.5em 2em 0.5em 0.5em;
      }
      tbody {
        border-bottom: none;
      }
      </style>
    ---

[CSS]: https://developer.mozilla.org/en-US/docs/Learn/CSS

### Variables for HTML math

`classoption`
:   when using `--katex`, you can render display math equations
    flush left using [YAML metadata](#layout) or with `-M
    classoption=fleqn`.

### Variables for HTML slides

These affect HTML output when [producing slide shows with
pandoc](#slide-shows).

`institute`
:   author affiliations: can be a list when there are multiple authors

`revealjs-url`
:   base URL for reveal.js documents (defaults to
    `https://unpkg.com/reveal.js@^5`)

`s5-url`
:   base URL for S5 documents (defaults to `s5/default`)

`slidy-url`
:   base URL for Slidy documents (defaults to
    `https://www.w3.org/Talks/Tools/Slidy2`)

`slideous-url`
:   base URL for Slideous documents (defaults to `slideous`)

`title-slide-attributes`
:   additional attributes for the title slide of reveal.js slide shows.
    See [background in reveal.js, beamer, and pptx] for an example.

All [reveal.js configuration options] are available as variables.
To turn off boolean flags that default to true in reveal.js, use `0`.

[reveal.js configuration options]: https://revealjs.com/config/

### Variables for Beamer slides

These variables change the appearance of PDF slides using [`beamer`].

`aspectratio`
:   slide aspect ratio (`43` for 4:3 [default], `169` for 16:9,
    `1610` for 16:10, `149` for 14:9, `141` for 1.41:1, `54` for 5:4,
    `32` for 3:2)

`beameroption`
:   add extra beamer option with `\setbeameroption{}`

`institute`
:   author affiliations: can be a list when there are multiple authors

`logo`
:   logo image for slides

`navigation`
:   controls navigation symbols (default is `empty` for no navigation
    symbols; other valid values are `frame`, `vertical`, and `horizontal`)

`section-titles`
:   enables "title pages" for new sections (default is true)

`theme`, `colortheme`, `fonttheme`, `innertheme`, `outertheme`
:   beamer themes

`themeoptions`, `colorthemeoptions`, `fontthemeoptions`, `innerthemeoptions`, `outerthemeoptions`
:   options for LaTeX beamer themes (lists)

`titlegraphic`
:   image for title slide: can be a list

`titlegraphicoptions`
:   options for title slide image

`shorttitle`, `shortsubtitle`, `shortauthor`, `shortinstitute`, `shortdate`
:   some beamer themes use short versions of the title, subtitle, author,
    institute, date

### Variables for PowerPoint

These variables control the visual aspects of a slide show that
are not easily controlled via templates.

`monofont`
:   font to use for code.

### Variables for LaTeX

Pandoc uses these variables when [creating a PDF] with a LaTeX engine.

#### Layout

`block-headings`
:   make `\paragraph` and `\subparagraph` (fourth- and
    fifth-level headings, or fifth- and sixth-level with book
    classes) free-standing rather than run-in; requires further
    formatting to distinguish from `\subsubsection` (third- or
    fourth-level headings). Instead of using this option,
    [KOMA-Script] can adjust headings more extensively:

        ---
        documentclass: scrartcl
        header-includes: |
          \RedeclareSectionCommand[
            beforeskip=-10pt plus -2pt minus -1pt,
            afterskip=1sp plus -1sp minus 1sp,
            font=\normalfont\itshape]{paragraph}
          \RedeclareSectionCommand[
            beforeskip=-10pt plus -2pt minus -1pt,
            afterskip=1sp plus -1sp minus 1sp,
            font=\normalfont\scshape,
            indent=0pt]{subparagraph}
        ...

`classoption`
:   option for document class, e.g. `oneside`; repeat for multiple options:

        ---
        classoption:
        - twocolumn
        - landscape
        ...

`documentclass`
:   document class: usually one of the standard classes,
    [`article`], [`book`], and [`report`]; the [KOMA-Script]
    equivalents, `scrartcl`, `scrbook`, and `scrreprt`, which
    default to smaller margins; or [`memoir`]

`geometry`
:   option for [`geometry`] package, e.g. `margin=1in`;
    repeat for multiple options:

        ---
        geometry:
        - top=30mm
        - left=20mm
        - heightrounded
        ...

`hyperrefoptions`
:   option for [`hyperref`] package, e.g. `linktoc=all`;
    repeat for multiple options:

        ---
        hyperrefoptions:
        - linktoc=all
        - pdfwindowui
        - pdfpagemode=FullScreen
        ...

`indent`
:   if true, pandoc will use document class settings for
    indentation (the default LaTeX template otherwise removes
    indentation and adds space between paragraphs)

`linestretch`
:   adjusts line spacing using the [`setspace`]
    package, e.g. `1.25`, `1.5`

`margin-left`, `margin-right`, `margin-top`, `margin-bottom`
:   sets margins if `geometry` is not used (otherwise `geometry`
    overrides these)

`pagestyle`
:   control `\pagestyle{}`: the default article class
    supports `plain` (default), `empty` (no running heads or page numbers),
    and `headings` (section titles in running heads)

`papersize`
:   paper size, e.g. `letter`, `a4`

`secnumdepth`
:   numbering depth for sections (with `--number-sections` option
    or `numbersections` variable)

`beamerarticle`
:   produce an article from Beamer slides.  Note: if you set
    this variable, you must specify the beamer writer but use the
    default *LaTeX* template: for example,
    `pandoc -Vbeamerarticle -t beamer --template default.latex`.

`handout`
:   produce a handout version of Beamer slides (with overlays condensed
    into single slides)

`csquotes`
:   load `csquotes` package and use `\enquote` or `\enquote*` for quoted text.

`csquotesoptions`
:   options to use for `csquotes` package (repeat for multiple options).

`babeloptions`
:   options to pass to the babel package (may be repeated for
    multiple options). This defaults to `provide=*` if the main
    language isn't a European language written with Latin or
    Cyrillic script or Vietnamese. Most users will not need to
    adjust the default setting.

#### Fonts

`fontenc`
:   allows font encoding to be specified through `fontenc` package (with
    `pdflatex`); default is `T1` (see [LaTeX font encodings guide])

`fontfamily`
:   font package for use with `pdflatex`:
    [TeX Live] includes many options, documented in the [LaTeX Font Catalogue].
    The default is [Latin Modern][`lm`].

`fontfamilyoptions`
:   options for package used as `fontfamily`; repeat for multiple options.
    For example, to use the Libertine font with proportional lowercase
    (old-style) figures through the [`libertinus`] package:

        ---
        fontfamily: libertinus
        fontfamilyoptions:
        - osf
        - p
        ...

`fontsize`
:   font size for body text. The standard classes allow 10pt, 11pt, and
    12pt.  To use another size, set `documentclass` to one of
    the [KOMA-Script] classes, such as `scrartcl` or `scrbook`.

`mainfont`, `sansfont`, `monofont`, `mathfont`, `CJKmainfont`, `CJKsansfont`, `CJKmonofont`
:   font families for use with `xelatex` or
    `lualatex`: take the name of any system font, using the
    [`fontspec`] package.  `CJKmainfont` uses the [`xecjk`] package if `xelatex` is used,
    or the [`luatexja`] package if `lualatex` is used.

`mainfontoptions`, `sansfontoptions`, `monofontoptions`, `mathfontoptions`, `CJKoptions`, `luatexjapresetoptions`
:   options to use with `mainfont`, `sansfont`, `monofont`, `mathfont`,
    `CJKmainfont` in `xelatex` and `lualatex`.  Allow for any
    choices available through [`fontspec`]; repeat for multiple
    options. For example, to use the [TeX Gyre] version of
    Palatino with lowercase figures:

        ---
        mainfont: TeX Gyre Pagella
        mainfontoptions:
        - Numbers=Lowercase
        - Numbers=Proportional
        ...

`mainfontfallback`, `sansfontfallback`, `monofontfallback`
:   fonts to try if a glyph isn't found in `mainfont`, `sansfont`, or `monofont`
    respectively. These are lists. The font name must be followed by a colon
    and optionally a set of options, for example:

        ---
        mainfontfallback:
          - "FreeSans:"
          - "NotoColorEmoji:mode=harf"
        ...

    Font fallbacks currently only work with `lualatex`.

`babelfonts`
:   a map of Babel language names (e.g. `chinese`) to the font
    to be used with the language:

        ---
        babelfonts:
          chinese-hant: "Noto Serif CJK TC"
          russian: "Noto Serif"
        ...

`microtypeoptions`
:    options to pass to the microtype package

#### Links

`colorlinks`
:   add color to link text; automatically enabled if any of
    `linkcolor`, `filecolor`, `citecolor`, `urlcolor`, or `toccolor` are set

`boxlinks`
:   add visible box around links (has no effect if `colorlinks` is set)

`linkcolor`, `filecolor`, `citecolor`, `urlcolor`, `toccolor`
:   color for internal links, external links, citation links, linked
    URLs, and links in table of contents, respectively: uses options
    allowed by [`xcolor`], including the `dvipsnames`, `svgnames`, and
    `x11names` lists

`links-as-notes`
:   causes links to be printed as footnotes

`urlstyle`
:   style for URLs (e.g., `tt`, `rm`, `sf`, and, the default, `same`)

#### Front matter

`lof`, `lot`
:   include list of figures, list of tables (can also be set using
    `--lof/--list-of-figures`, `--lot/--list-of-tables`)

`thanks`
:   contents of acknowledgments footnote after document title

`toc`
:   include table of contents (can also be set using
    `--toc/--table-of-contents`)

`toc-depth`
:   level of section to include in table of contents

#### BibLaTeX Bibliographies

These variables function when using BibLaTeX for [citation rendering].

`biblatexoptions`
:   list of options for biblatex

`biblio-style`
:   bibliography style, when used with `--natbib` and `--biblatex`

`biblio-title`
:   bibliography title, when used with `--natbib` and `--biblatex`

`bibliography`
:   bibliography to use for resolving references

`natbiboptions`
:   list of options for natbib

#### Other

`pdf-trailer-id`
:   the PDF trailer ID; must be two PDF byte strings if set,
    conventionally with 16 bytes each. E.g.,
    `<00112233445566778899aabbccddeeff>
    <00112233445566778899aabbccddeeff>`.

    See the section on [reproducible builds].

[KOMA-Script]: https://ctan.org/pkg/koma-script
[LaTeX Font Catalogue]: https://tug.org/FontCatalogue/
[LaTeX font encodings guide]: https://ctan.org/pkg/encguide
[TeX Gyre]: http://www.gust.org.pl/projects/e-foundry/tex-gyre
[`article`]: https://ctan.org/pkg/article
[`book`]: https://ctan.org/pkg/book
[`libertinus`]: https://ctan.org/pkg/libertinus
[`memoir`]: https://ctan.org/pkg/memoir
[`report`]: https://ctan.org/pkg/report

### Variables for ConTeXt

Pandoc uses these variables when [creating a PDF] with ConTeXt.

`fontsize`
:   font size for body text (e.g. `10pt`, `12pt`)

`headertext`, `footertext`
:   text to be placed in running header or footer (see [ConTeXt Headers and
    Footers]); repeat up to four times for different placement

`indenting`
:   controls indentation of paragraphs, e.g. `yes,small,next` (see
    [ConTeXt Indentation]); repeat for multiple options

`interlinespace`
:   adjusts line spacing, e.g. `4ex` (using [`setupinterlinespace`]);
    repeat for multiple options

`layout`
:   options for page margins and text arrangement (see [ConTeXt Layout]);
    repeat for multiple options

`linkcolor`, `contrastcolor`
:   color for links outside and inside a page, e.g. `red`, `blue` (see
    [ConTeXt Color])

`linkstyle`
:   typeface style for links, e.g. `normal`, `bold`, `slanted`, `boldslanted`,
    `type`, `cap`, `small`

`lof`, `lot`
:   include list of figures, list of tables

`mainfont`, `sansfont`, `monofont`, `mathfont`
:   font families: take the name of any system font (see
    [ConTeXt Font Switching])

`mainfontfallback`, `sansfontfallback`, `monofontfallback`
:   list of fonts to try, in order, if a glyph is not found in the
    main font. Use `\definefallbackfamily`-compatible font name syntax.
    Emoji fonts are unsupported.

`margin-left`, `margin-right`, `margin-top`, `margin-bottom`
:   sets margins, if `layout` is not used (otherwise `layout`
    overrides these)

`pagenumbering`
:   page number style and location (using [`setuppagenumbering`]);
    repeat for multiple options

`papersize`
:   paper size, e.g. `letter`, `A4`, `landscape` (see [ConTeXt Paper Setup]);
    repeat for multiple options

`pdfa`
:   adds to the preamble the setup necessary to generate PDF/A
    of the type specified, e.g. `1a:2005`, `2a`. If no type is
    specified (i.e. the value is set to True, by e.g.
    `--metadata=pdfa` or `pdfa: true` in a YAML metadata block),
    `1b:2005` will be used as default, for reasons of backwards
    compatibility. Using `--variable=pdfa` without specified value
    is not supported.  To successfully generate PDF/A the required
    ICC color profiles have to be available and the content and all
    included files (such as images) have to be standard-conforming.
    The ICC profiles and output intent may be specified using the
    variables `pdfaiccprofile` and `pdfaintent`.  See also [ConTeXt
    PDFA] for more details.

`pdfaiccprofile`
:   when used in conjunction with `pdfa`, specifies the ICC profile to use
    in the PDF, e.g. `default.cmyk`. If left unspecified, `sRGB.icc` is
    used as default. May be repeated to include multiple profiles. Note that
    the profiles have to be available on the system. They can be obtained
    from [ConTeXt ICC Profiles].

`pdfaintent`
:   when used in conjunction with `pdfa`, specifies the output intent for
    the colors, e.g. `ISO coated v2 300\letterpercent\space (ECI)`
    If left unspecified, `sRGB IEC61966-2.1` is used as default.

`toc`
:   include table of contents (can also be set using
    `--toc/--table-of-contents`)

`urlstyle`
:   typeface style for links without link text, e.g. `normal`, `bold`, `slanted`, `boldslanted`,
    `type`, `cap`, `small`

`whitespace`
:   spacing between paragraphs, e.g. `none`, `small` (using
    [`setupwhitespace`])

`includesource`
:   include all source documents as file attachments in the PDF file

[ConTeXt Paper Setup]: https://wiki.contextgarden.net/PaperSetup
[ConTeXt Layout]: https://wiki.contextgarden.net/Layout
[ConTeXt Font Switching]: https://wiki.contextgarden.net/Font_Switching
[ConTeXt Color]: https://wiki.contextgarden.net/Color
[ConTeXt Headers and Footers]: https://wiki.contextgarden.net/Headers_and_Footers
[ConTeXt Indentation]: https://wiki.contextgarden.net/Indentation
[ConTeXt ICC Profiles]: https://wiki.contextgarden.net/PDFX#ICC_profiles
[ConTeXt PDFA]: https://wiki.contextgarden.net/PDF/A
[`setupwhitespace`]: https://wiki.contextgarden.net/Command/setupwhitespace
[`setupinterlinespace`]: https://wiki.contextgarden.net/Command/setupinterlinespace
[`setuppagenumbering`]: https://wiki.contextgarden.net/Command/setuppagenumbering

### Variables for `wkhtmltopdf`

Pandoc uses these variables when [creating a PDF] with [`wkhtmltopdf`].
The `--css` option also affects the output.

`footer-html`, `header-html`
:   add information to the header and footer

`margin-left`, `margin-right`, `margin-top`, `margin-bottom`
:   set the page margins

`papersize`
:   sets the PDF paper size

### Variables for man pages

`adjusting`
:   adjusts text to left (`l`), right (`r`), center (`c`),
    or both (`b`) margins

`footer`
:   footer in man pages

`header`
:   header in man pages

`section`
:   section number in man pages

### Variables for Texinfo

`version`
:   version of software (used in title and title page)

`filename`
:   name of info file to be generated (defaults to a name based on the
    texi filename)

### Variables for Typst

`template`
:   Typst template to use.

`margin`
:   A dictionary with the fields defined in the Typst documentation:
    `x`, `y`, `top`, `bottom`, `left`, `right`.

`papersize`
:    Paper size: `a4`, `us-letter`, etc.

`mainfont`
:    Name of system font to use for the main font.

`fontsize`
:    Font size (e.g., `12pt`).

`section-numbering`
:    Schema to use for numbering sections, e.g. `1.A.1`.

`page-numbering`
:    Schema to use for numbering pages, e.g. `1` or `i`, or
     an empty string to omit page numbering.

`columns`
:    Number of columns for body text.

`thanks`
:   contents of acknowledgments footnote after document title

`mathfont`, `codefont`
:    Name of system font to use for math and code, respectively.

`linestretch`
:   adjusts line spacing, e.g. `1.25`, `1.5`

`linkcolor`, `filecolor`, `citecolor`
:   color for external links, internal links, and citation links,
    respectively: expects a hexadecimal color code

### Variables for ms

`fontfamily`
:   `A` (Avant Garde), `B` (Bookman), `C` (Helvetica), `HN`
    (Helvetica Narrow), `P` (Palatino), or `T` (Times New Roman).
    This setting does not affect source code, which is always
    displayed using monospace Courier. These built-in fonts are
    limited in their coverage of characters. Additional fonts may
    be installed using the script [`install-font.sh`] provided
    by Peter Schaffter and documented in detail on [his web
    site][ms-font-steps].

`indent`
:   paragraph indent (e.g. `2m`)

`lineheight`
:   line height (e.g. `12p`)

`pointsize`
:   point size (e.g. `10p`)

[`install-font.sh`]: https://www.schaffter.ca/mom/bin/install-font.sh
[ms-font-steps]: https://www.schaffter.ca/mom/momdoc/appendices.html#steps

### Variables set automatically

Pandoc sets these variables automatically in response to [options] or
document contents; users can also modify them. These vary depending
on the output format, and include the following:

`body`
:   body of document

`date-meta`
:   the `date` variable converted to ISO 8601 YYYY-MM-DD,
    included in all HTML based formats (dzslides, epub,
    html, html4, html5, revealjs, s5, slideous, slidy).
    The recognized formats for `date` are: `mm/dd/yyyy`,
    `mm/dd/yy`, `yyyy-mm-dd` (ISO 8601), `dd MM yyyy`
    (e.g. either `02 Apr 2018` or `02 April 2018`),
    `MM dd, yyyy` (e.g. `Apr. 02, 2018` or `April 02, 2018),
    `yyyy[mm[dd]]` (e.g. `20180402, `201804` or `2018`).

`header-includes`
:   contents specified by `-H/--include-in-header` (may have multiple
    values)

`include-before`
:   contents specified by `-B/--include-before-body` (may have
    multiple values)

`include-after`
:   contents specified by `-A/--include-after-body` (may have
    multiple values)

`meta-json`
:   JSON representation of all of the document's metadata. Field
    values are transformed to the selected output format.

`numbersections`
:   non-null value if `-N/--number-sections` was specified

`sourcefile`, `outputfile`
:   source and destination filenames, as given on the command line.
    `sourcefile` can also be a list if input comes from multiple files,
    or empty if input is from stdin. You can use the following snippet in
    your template to distinguish them:

        $if(sourcefile)$
        $for(sourcefile)$
        $sourcefile$
        $endfor$
        $else$
        (stdin)
        $endif$

    Similarly, `outputfile` can be `-` if output goes to the terminal.

    If you need absolute paths, use e.g. `$curdir$/$sourcefile$`.

`pdf-engine`
:   name of PDF engine if provided using `--pdf-engine`, or the
    default engine for the format if PDF output is requested.

`curdir`
:   working directory from which pandoc is run.

`pandoc-version`
:   pandoc version.

`toc`
:   non-null value if `--toc/--table-of-contents` was specified

`toc-title`
:   title of table of contents (works only with EPUB,
    HTML, revealjs, opendocument, odt, docx, pptx, beamer, LaTeX).
    Note that in docx and pptx a custom `toc-title` will be
    picked up from metadata, but cannot be set as a variable.

[pandoc-templates]: https://github.com/jgm/pandoc-templates

# Extensions

The behavior of some of the readers and writers can be adjusted by
enabling or disabling various extensions.

An extension can be enabled by adding `+EXTENSION`
to the format name and disabled by adding `-EXTENSION`. For example,
`--from markdown_strict+footnotes` is strict Markdown with footnotes
enabled, while `--from markdown-footnotes-pipe_tables` is pandoc's
Markdown without footnotes or pipe tables.

The Markdown reader and writer make by far the most use of extensions.
Extensions only used by them are therefore covered in the
section [Pandoc's Markdown] below (see [Markdown variants] for
`commonmark` and `gfm`). In the following, extensions that also work
for other formats are covered.

Note that Markdown extensions added to the `ipynb` format
affect Markdown cells in Jupyter notebooks (as do command-line
options like `--markdown-headings`).

## Typography

### Extension: `smart` ###

Interpret straight quotes as curly quotes, `---` as em-dashes,
`--` as en-dashes, and `...` as ellipses. Nonbreaking spaces are
inserted after certain abbreviations, such as "Mr."

This extension can be enabled/disabled for the following formats:

input formats
:  `markdown`, `commonmark`, `latex`, `mediawiki`, `org`, `rst`, `twiki`,
   `html`

output formats
:  `markdown`, `latex`, `context`, `org`, `rst`

enabled by default in
:  `markdown`, `latex`, `context` (both input and output)

Note: If you are *writing* Markdown, then the `smart` extension
has the reverse effect: what would have been curly quotes comes
out straight.
If you prefer straight quotes, you will want to disable this extension 
when writing (e.g. `-t markdown-smart`), otherwise 
all quotes will be escaped in markdown (see [Backslash Escapes](#backslash-escapes)).

In LaTeX, `smart` means to use the standard TeX ligatures
for quotation marks (` `` ` and ` '' ` for double quotes,
`` ` `` and `` ' `` for single quotes) and dashes (`--` for
en-dash and `---` for em-dash).  If `smart` is disabled,
then in reading LaTeX pandoc will parse these characters
literally.  In writing LaTeX, enabling `smart` tells pandoc
to use the ligatures when possible; if `smart` is disabled
pandoc will use unicode quotation mark and dash characters.

## Headings and sections

### Extension: `auto_identifiers` ###

A heading without an explicitly specified identifier will be
automatically assigned a unique identifier based on the heading text.

This extension can be enabled/disabled for the following formats:

input formats
:  `markdown`, `latex`, `rst`, `mediawiki`, `textile`

output formats
:  `markdown`, `muse`

enabled by default in
:  `markdown`, `muse`

The default algorithm used to derive the identifier from the
heading text is:

  - Remove all formatting, links, etc.
  - Remove all footnotes.
  - Remove all non-alphanumeric characters,
    except underscores, hyphens, and periods.
  - Replace all spaces and newlines with hyphens.
  - Convert all alphabetic characters to lowercase.
  - Remove everything up to the first letter (identifiers may
    not begin with a number or punctuation mark).
  - If nothing is left after this, use the identifier `section`.

Thus, for example,

  Heading                           Identifier
  -------------------------------   ----------------------------
  `Heading identifiers in HTML`     `heading-identifiers-in-html`
  `Maître d'hôtel`                  `maître-dhôtel`
  `*Dogs*?--in *my* house?`         `dogs--in-my-house`
  `[HTML], [S5], or [RTF]?`         `html-s5-or-rtf`
  `3. Applications`                 `applications`
  `33`                              `section`

These rules should, in most cases, allow one to determine the identifier
from the heading text. The exception is when several headings have the
same text; in this case, the first will get an identifier as described
above; the second will get the same identifier with `-1` appended; the
third with `-2`; and so on.

(However, a different algorithm is used if
[`gfm_auto_identifiers`](#extension-gfm_auto_identifiers) is enabled.)

These identifiers are used to provide link targets in the table of
contents generated by the `--toc|--table-of-contents` option. They
also make it easy to provide links from one section of a document to
another. A link to this section, for example, might look like this:

    See the section on
    [heading identifiers](#heading-identifiers-in-html-latex-and-context).

Note, however, that this method of providing links to sections works
only in HTML, LaTeX, and ConTeXt formats.

If the `--section-divs` option is specified, then each section will
be wrapped in a `section` (or a `div`, if `html4` was specified),
and the identifier will be attached to the enclosing `<section>`
(or `<div>`) tag rather than the heading itself. This allows entire
sections to be manipulated using JavaScript or treated differently in
CSS.

### Extension: `ascii_identifiers` ###

Causes the identifiers produced by `auto_identifiers` to be pure ASCII.
Accents are stripped off of accented Latin letters, and non-Latin
letters are omitted.

### Extension: `gfm_auto_identifiers` ###

Changes the algorithm used by `auto_identifiers` to conform to
GitHub's method.  Spaces are converted to dashes (`-`),
uppercase characters to lowercase characters, and punctuation
characters other than `-` and `_` are removed.
Emojis are replaced by their names.

## Math Input

The extensions [`tex_math_dollars`](#extension-tex_math_dollars),
[`tex_math_gfm`](#extension-tex_math_gfm),
[`tex_math_single_backslash`](#extension-tex_math_single_backslash), and
[`tex_math_double_backslash`](#extension-tex_math_double_backslash)
are described in the section about Pandoc's Markdown.

However, they can also be used with HTML input. This is handy for
reading web pages formatted using MathJax, for example.

## Raw HTML/TeX

The following extensions are described in more detail in
their respective sections of [Pandoc's Markdown]:

- [`raw_html`](#extension-raw_html) allows HTML elements which
  are not representable in pandoc's AST to be parsed as raw HTML.
  By default, this is disabled for HTML input.

- [`raw_tex`](#extension-raw_tex) allows raw LaTeX, TeX, and ConTeXt
  to be included in a document.  This extension can be enabled/disabled
  for the following formats (in addition to `markdown`):

  input formats
  :  `latex`, `textile`, `html` (environments, `\ref`, and
     `\eqref` only), `ipynb`

  output formats
  :  `textile`, `commonmark`

  Note: as applied to `ipynb`, `raw_html` and `raw_tex` affect not
  only raw TeX in Markdown cells, but data with mime type
  `text/html` in output cells.  Since the `ipynb` reader attempts
  to preserve the richest possible outputs when several options
  are given, you will get best results if you disable `raw_html`
  and `raw_tex` when converting to formats like `docx` which don't
  allow raw `html` or `tex`.

- [`native_divs`](#extension-native_divs) causes HTML `div`
  elements to be parsed as native pandoc Div blocks.
  If you want them to be parsed as raw HTML, use
  `-f html-native_divs+raw_html`.

- [`native_spans`](#extension-native_spans) causes HTML `span`
  elements to be parsed as native pandoc Span inlines.
  If you want them to be parsed as raw HTML, use
  `-f html-native_spans+raw_html`.  If you want to drop all
  `div`s and `span`s when converting HTML to Markdown, you
  can use `pandoc -f html-native_divs-native_spans -t markdown`.

## Literate Haskell support

### Extension: `literate_haskell` ###

Treat the document as literate Haskell source.

This extension can be enabled/disabled for the following formats:

input formats
:  `markdown`, `rst`, `latex`

output formats
:  `markdown`, `rst`, `latex`, `html`

If you append `+lhs` (or `+literate_haskell`) to one of the formats
above, pandoc will treat the document as literate Haskell source.
This means that

  - In Markdown input, "bird track" sections will be parsed as Haskell
    code rather than block quotations.  Text between `\begin{code}`
    and `\end{code}` will also be treated as Haskell code.  For
    ATX-style headings the character '=' will be used instead of '#'.

  - In Markdown output, code blocks with classes `haskell` and `literate`
    will be rendered using bird tracks, and block quotations will be
    indented one space, so they will not be treated as Haskell code.
    In addition, headings will be rendered setext-style (with underlines)
    rather than ATX-style (with '#' characters). (This is because ghc
    treats '#' characters in column 1 as introducing line numbers.)

  - In restructured text input, "bird track" sections will be parsed
    as Haskell code.

  - In restructured text output, code blocks with class `haskell` will
    be rendered using bird tracks.

  - In LaTeX input, text in `code` environments will be parsed as
    Haskell code.

  - In LaTeX output, code blocks with class `haskell` will be rendered
    inside `code` environments.

  - In HTML output, code blocks with class `haskell` will be rendered
    with class `literatehaskell` and bird tracks.

Examples:

    pandoc -f markdown+lhs -t html

reads literate Haskell source formatted with Markdown conventions and writes
ordinary HTML (without bird tracks).

    pandoc -f markdown+lhs -t html+lhs

writes HTML with the Haskell code in bird tracks, so it can be copied
and pasted as literate Haskell source.

Note that GHC expects the bird tracks in the first column, so indented
literate code blocks (e.g. inside an itemized environment) will not be
picked up by the Haskell compiler.

## Other extensions

### Extension: `empty_paragraphs` ###

Allows empty paragraphs.  By default empty paragraphs are
omitted.

This extension can be enabled/disabled for the following formats:

input formats
:  `docx`, `html`

output formats
:  `docx`, `odt`, `opendocument`, `html`, `latex`

### Extension: `native_numbering` ###

Enables native numbering of figures and tables. Enumeration
starts at 1.

This extension can be enabled/disabled for the following formats:

output formats
:  `odt`, `opendocument`, `docx`

### Extension: `xrefs_name` ###

Links to headings, figures and tables inside the document are
substituted with cross-references that will use the name or caption
of the referenced item. The original link text is replaced once
the generated document is refreshed. This extension can be combined
with `xrefs_number` in which case numbers will appear before the
name.

Text in cross-references is only made consistent with the referenced
item once the document has been refreshed.

This extension can be enabled/disabled for the following formats:

output formats
:  `odt`, `opendocument`

### Extension: `xrefs_number` ###

Links to headings, figures and tables inside the document are
substituted with cross-references that will use the number
of the referenced item. The original link text is discarded.
This extension can be combined with `xrefs_name` in which case
the name or caption numbers will appear after the number.

For the `xrefs_number` to be useful heading numbers must be enabled
in the generated document, also table and figure captions must be enabled
using for example the `native_numbering` extension.

Numbers in cross-references are only visible in the final document once
it has been refreshed.

This extension can be enabled/disabled for the following formats:

output formats
:  `odt`, `opendocument`

### Extension: `styles` ### {#ext-styles}

When converting from docx, add `custom-styles` attributes
for all docx styles, regardless of whether pandoc understands
the meanings of these styles. Because attributes cannot be
added directly to paragraphs or text in the pandoc AST,
paragraph styles will cause Divs to be created and character
styles will cause Spans to be created to hold the attributes.
(Table styles will be added to the Table elements directly.)
This extension can be used with [docx custom styles](#custom-styles).

input formats
:  `docx`

### Extension: `amuse` ###

In the `muse` input format, this enables Text::Amuse
extensions to Emacs Muse markup.

### Extension: `raw_markdown` ###

In the `ipynb` input format, this causes Markdown cells
to be included as raw Markdown blocks (allowing lossless
round-tripping) rather than being parsed.  Use this only
when you are targeting `ipynb` or a Markdown-based
output format.

### Extension: `citations` (typst) {#typst-citations}

When the `citations` extension is enabled in `typst`
(as it is by default), `typst` citations will
be parsed as native pandoc citations, and native
pandoc citations will be rendered as `typst` citations.

### Extension: `citations` (org) {#org-citations}

When the `citations` extension is enabled in `org`,
org-cite and org-ref style citations will be parsed as
native pandoc citations, and org-cite citations will
be used to render native pandoc citations.

  [org-cite]: https://orgmode.org/manual/Citations.html
  [org-ref]:  https://github.com/jkitchin/org-ref

### Extension: `citations` (docx) {#docx-citations}

When `citations` is enabled in `docx`, citations inserted
by Zotero or Mendeley or EndNote plugins will be parsed as native
pandoc citations.  (Otherwise, the formatted citations generated
by the bibliographic software will be parsed as regular text.)

### Extension: `fancy_lists` (org) {#org-fancy-lists}

Some aspects of [Pandoc's Markdown fancy lists](#extension-fancy_lists) are also
accepted in `org` input, mimicking the option `org-list-allow-alphabetical` in
Emacs. As in Org Mode, enabling this extension allows lowercase and uppercase
alphabetical markers for ordered lists to be parsed in addition to arabic ones.
Note that for Org, this does not include roman numerals or the `#` placeholder
that are enabled by the extension in Pandoc's Markdown.

<<<<<<< HEAD
Assume that you have some bullets that start with parenthesized digits or alphabetical chars,
and you don't want them to be interpreted as fancy list items
(e.g. because you need to manage the numbering yourself):

    First instruction (1)
    Second instruction (A)
    Third instruction (2)
    Fourth instruction (1,2)
    
    The following guidance applies:
    - (1) First commandment
    - (2) Second commandment
    - (A) Aleph commandment

Then you will want to disable this extension
when writing (e.g. `-t markdown-fancy_lists`), otherwise 
the parentheses will be escaped in markdown (see [Backslash Escapes](#backslash-escapes)).

#### Extension: `element_citations` ####
=======
### Extension: `element_citations` ###
>>>>>>> bb6c58c8

In the `jats` output formats, this causes reference items to
be replaced with `<element-citation>` elements. These
elements are not influenced by CSL styles, but all information
on the item is included in tags.

### Extension: `ntb` ###

In the `context` output format this enables the use of [Natural Tables
(TABLE)](https://wiki.contextgarden.net/TABLE) instead of the default
[Extreme Tables (xtables)](https://wiki.contextgarden.net/xtables).
Natural tables allow more fine-grained global customization but come
at a performance penalty compared to extreme tables.

### Extension: `smart_quotes` (org) ###

Interpret straight quotes as curly quotes during parsing. When
*writing* Org, then the `smart_quotes` extension has the reverse
effect: what would have been curly quotes comes out straight.

This extension is implied if `smart` is enabled.

### Extension: `special_strings` (org) ###

Interpret `---` as em-dashes, `--` as en-dashes, `\-` as shy
hyphen, and `...` as ellipses.

This extension is implied if `smart` is enabled.

### Extension: `tagging` ### {#extension--tagging}

Enabling this extension with `context` output will produce markup
suitable for the production of tagged PDFs. This includes
additional markers for paragraphs and alternative markup for
emphasized text. The `emphasis-command` template variable is set
if the extension is enabled.

# Pandoc's Markdown

Pandoc understands an extended and slightly revised version of
John Gruber's [Markdown] syntax.  This document explains the syntax,
noting differences from original Markdown. Except where noted, these
differences can be suppressed by using the `markdown_strict` format instead
of `markdown`. Extensions can be enabled or disabled to specify the
behavior more granularly. They are described in the following. See also
[Extensions] above, for extensions that work also on other formats.

## Philosophy

Markdown is designed to be easy to write, and, even more importantly,
easy to read:

> A Markdown-formatted document should be publishable as-is, as plain
> text, without looking like it's been marked up with tags or formatting
> instructions.\
> -- [John Gruber](https://daringfireball.net/projects/markdown/syntax#philosophy)

This principle has guided pandoc's decisions in finding syntax for
tables, footnotes, and other extensions.

There is, however, one respect in which pandoc's aims are different
from the original aims of Markdown.  Whereas Markdown was originally
designed with HTML generation in mind, pandoc is designed for multiple
output formats.  Thus, while pandoc allows the embedding of raw HTML,
it discourages it, and provides other, non-HTMLish ways of representing
important document elements like definition lists, tables, mathematics, and
footnotes.

## Paragraphs

A paragraph is one or more lines of text followed by one or more blank lines.
Newlines are treated as spaces, so you can reflow your paragraphs as you like.
If you need a hard line break, put two or more spaces at the end of a line.

### Extension: `escaped_line_breaks` ###

A backslash followed by a newline is also a hard line break.
Note:  in multiline and grid table cells, this is the only way
to create a hard line break, since trailing spaces in the cells
are ignored.

## Headings

There are two kinds of headings: Setext and ATX.

### Setext-style headings ###

A setext-style heading is a line of text "underlined" with a row of `=` signs
(for a level-one heading) or `-` signs (for a level-two heading):

    A level-one heading
    ===================

    A level-two heading
    -------------------

The heading text can contain inline formatting, such as emphasis (see
[Inline formatting], below).


### ATX-style headings ###

An ATX-style heading consists of one to six `#` signs and a line of
text, optionally followed by any number of `#` signs.  The number of
`#` signs at the beginning of the line is the heading level:

    ## A level-two heading

    ### A level-three heading ###

As with setext-style headings, the heading text can contain formatting:

    # A level-one heading with a [link](/url) and *emphasis*

### Extension: `blank_before_header` ###

Original Markdown syntax does not require a blank line before a heading.
Pandoc does require this (except, of course, at the beginning of the
document). The reason for the requirement is that it is all too easy for a
`#` to end up at the beginning of a line by accident (perhaps through line
wrapping). Consider, for example:

    I like several of their flavors of ice cream:
    #22, for example, and #5.

### Extension: `space_in_atx_header` ###

Many Markdown implementations do not require a space between the
opening `#`s of an ATX heading and the heading text, so that
`#5 bolt` and `#hashtag` count as headings.  With this extension,
pandoc does require the space.

### Heading identifiers ###

See also the [`auto_identifiers`
extension](#extension-auto_identifiers) above.

### Extension: `header_attributes` ###

Headings can be assigned attributes using this syntax at the end
of the line containing the heading text:

    {#identifier .class .class key=value key=value}

Thus, for example, the following headings will all be assigned the identifier
`foo`:

    # My heading {#foo}

    ## My heading ##    {#foo}

    My other heading   {#foo}
    ---------------

(This syntax is compatible with [PHP Markdown Extra].)

Note that although this syntax allows assignment of classes and key/value
attributes, writers generally don't use all of this information.  Identifiers,
classes, and key/value attributes are used in HTML and HTML-based formats such
as EPUB and slidy.  Identifiers are used for labels and link anchors in the
LaTeX, ConTeXt, Textile, Jira markup, and AsciiDoc writers.

Headings with the class `unnumbered` will not be numbered, even if
`--number-sections` is specified.  A single hyphen (`-`) in an attribute
context is equivalent to `.unnumbered`, and preferable in non-English
documents.  So,

    # My heading {-}

is just the same as

    # My heading {.unnumbered}

If the `unlisted` class is present in addition to `unnumbered`,
the heading will not be included in a table of contents.
(Currently this feature is only implemented for certain
formats: those based on LaTeX and HTML, PowerPoint, and RTF.)

### Extension: `implicit_header_references` ###

Pandoc behaves as if reference links have been defined for each heading.
So, to link to a heading

    # Heading identifiers in HTML

you can simply write

    [Heading identifiers in HTML]

or

    [Heading identifiers in HTML][]

or

    [the section on heading identifiers][heading identifiers in
    HTML]

instead of giving the identifier explicitly:

    [Heading identifiers in HTML](#heading-identifiers-in-html)

If there are multiple headings with identical text, the corresponding
reference will link to the first one only, and you will need to use explicit
links to link to the others, as described above.

Like regular reference links, these references are case-insensitive.

Explicit link reference definitions always take priority over
implicit heading references.  So, in the following example, the
link will point to `bar`, not to `#foo`:

    # Foo

    [foo]: bar

    See [foo]

## Block quotations

Markdown uses email conventions for quoting blocks of text.
A block quotation is one or more paragraphs or other block elements
(such as lists or headings), with each line preceded by a `>` character
and an optional space. (The `>` need not start at the left margin, but
it should not be indented more than three spaces.)

    > This is a block quote. This
    > paragraph has two lines.
    >
    > 1. This is a list inside a block quote.
    > 2. Second item.

A "lazy" form, which requires the `>` character only on the first
line of each block, is also allowed:

    > This is a block quote. This
    paragraph has two lines.

    > 1. This is a list inside a block quote.
    2. Second item.

Among the block elements that can be contained in a block quote are
other block quotes. That is, block quotes can be nested:

    > This is a block quote.
    >
    > > A block quote within a block quote.

If the `>` character is followed by an optional space, that space
will be considered part of the block quote marker and not part of
the indentation of the contents.  Thus, to put an indented code
block in a block quote, you need five spaces after the `>`:

    >     code

### Extension: `blank_before_blockquote` ###

Original Markdown syntax does not require a blank line before a
block quote.  Pandoc does require this (except, of course, at
the beginning of the document). The reason for the requirement
is that it is all too easy for a `>` to end up at the beginning
of a line by accident (perhaps through line wrapping). So,
unless the `markdown_strict` format is used, the following does
not produce a nested block quote in pandoc:

    > This is a block quote.
    >> Not nested, since `blank_before_blockquote` is enabled by default


## Verbatim (code) blocks

### Indented code blocks ###

A block of text indented four spaces (or one tab) is treated as verbatim
text: that is, special characters do not trigger special formatting,
and all spaces and line breaks are preserved.  For example,

        if (a > 3) {
          moveShip(5 * gravity, DOWN);
        }

The initial (four space or one tab) indentation is not considered part
of the verbatim text, and is removed in the output.

Note: blank lines in the verbatim text need not begin with four spaces.


### Fenced code blocks ###

### Extension: `fenced_code_blocks` ###

In addition to standard indented code blocks, pandoc supports
*fenced* code blocks.  These begin with a row of three or more
tildes (`~`) and end with a row of tildes that must be at least as long as
the starting row. Everything between these lines is treated as code. No
indentation is necessary:

    ~~~~~~~
    if (a > 3) {
      moveShip(5 * gravity, DOWN);
    }
    ~~~~~~~

Like regular code blocks, fenced code blocks must be separated
from surrounding text by blank lines.

If the code itself contains a row of tildes or backticks, just use a longer
row of tildes or backticks at the start and end:

    ~~~~~~~~~~~~~~~~
    ~~~~~~~~~~
    code including tildes
    ~~~~~~~~~~
    ~~~~~~~~~~~~~~~~

### Extension: `backtick_code_blocks` ###

Same as `fenced_code_blocks`, but uses backticks (`` ` ``) instead of tildes
(`~`).

### Extension: `fenced_code_attributes` ###

Optionally, you may attach attributes to fenced or backtick code block using
this syntax:

    ~~~~ {#mycode .haskell .numberLines startFrom="100"}
    qsort []     = []
    qsort (x:xs) = qsort (filter (< x) xs) ++ [x] ++
                   qsort (filter (>= x) xs)
    ~~~~~~~~~~~~~~~~~~~~~~~~~~~~~~~~~~~~~~~~~~~~~~~~~

Here `mycode` is an identifier, `haskell` and `numberLines` are
classes, and `startFrom` is an attribute with value `100`. Some
output formats can use this information to do syntax
highlighting. Currently, the only output formats that use this
information are HTML, LaTeX, Docx, Ms, and PowerPoint. If
highlighting is supported for your output format and language,
then the code block above will appear highlighted, with numbered
lines. (To see which languages are supported, type `pandoc
--list-highlight-languages`.) Otherwise, the code block above
will appear as follows:

    <pre id="mycode" class="haskell numberLines" startFrom="100">
      <code>
      ...
      </code>
    </pre>

The `numberLines` (or `number-lines`) class will cause the lines
of the code block to be numbered, starting with `1` or the value
of the `startFrom` attribute.  The `lineAnchors` (or
`line-anchors`) class will cause the lines to be clickable
anchors in HTML output.

A shortcut form can also be used for specifying the language of
the code block:

    ```haskell
    qsort [] = []
    ```

This is equivalent to:

    ``` {.haskell}
    qsort [] = []
    ```

This shortcut form may be combined with attributes:

    ```haskell {.numberLines}
    qsort [] = []
    ```

Which is equivalent to:

    ``` {.haskell .numberLines}
    qsort [] = []
    ```

If the `fenced_code_attributes` extension is disabled, but
input contains class attribute(s) for the code block, the first
class attribute will be printed after the opening fence as a bare
word.

To prevent all highlighting, use the `--no-highlight` flag.
To set the highlighting style, use `--highlight-style`.
For more information on highlighting, see [Syntax highlighting],
below.

## Line blocks

### Extension: `line_blocks` ###

A line block is a sequence of lines beginning with a vertical bar (`|`)
followed by a space.  The division into lines will be preserved in
the output, as will any leading spaces; otherwise, the lines will
be formatted as Markdown.  This is useful for verse and addresses:

    | The limerick packs laughs anatomical
    | In space that is quite economical.
    |    But the good ones I've seen
    |    So seldom are clean
    | And the clean ones so seldom are comical

    | 200 Main St.
    | Berkeley, CA 94718

The lines can be hard-wrapped if needed, but the continuation
line must begin with a space.

    | The Right Honorable Most Venerable and Righteous Samuel L.
      Constable, Jr.
    | 200 Main St.
    | Berkeley, CA 94718

Inline formatting (such as emphasis) is allowed in the content
(though it can't cross line boundaries). Block-level formatting
(such as block quotes or lists) is not recognized.

This syntax is borrowed from [reStructuredText].

## Lists

### Bullet lists ###

A bullet list is a list of bulleted list items.  A bulleted list
item begins with a bullet (`*`, `+`, or `-`).  Here is a simple
example:

    * one
    * two
    * three

This will produce a "compact" list. If you want a "loose" list, in which
each item is formatted as a paragraph, put spaces between the items:

    * one

    * two

    * three

The bullets need not be flush with the left margin; they may be
indented one, two, or three spaces. The bullet must be followed
by whitespace.

List items look best if subsequent lines are flush with the first
line (after the bullet):

    * here is my first
      list item.
    * and my second.

But Markdown also allows a "lazy" format:

    * here is my first
    list item.
    * and my second.

### Block content in list items ###

A list item may contain multiple paragraphs and other block-level
content. However, subsequent paragraphs must be preceded by a blank line
and indented to line up with the first non-space content after
the list marker.

      * First paragraph.

        Continued.

      * Second paragraph. With a code block, which must be indented
        eight spaces:

            { code }

Exception: if the list marker is followed by an indented code
block, which must begin 5 spaces after the list marker, then
subsequent paragraphs must begin two columns after the last
character of the list marker:

    *     code

      continuation paragraph

List items may include other lists.  In this case the preceding blank
line is optional.  The nested list must be indented to line up with
the first non-space character after the list marker of the
containing list item.

    * fruits
      + apples
        - macintosh
        - red delicious
      + pears
      + peaches
    * vegetables
      + broccoli
      + chard

As noted above, Markdown allows you to write list items "lazily," instead of
indenting continuation lines. However, if there are multiple paragraphs or
other blocks in a list item, the first line of each must be indented.

    + A lazy, lazy, list
    item.

    + Another one; this looks
    bad but is legal.

        Second paragraph of second
    list item.

### Ordered lists ###

Ordered lists work just like bulleted lists, except that the items
begin with enumerators rather than bullets.

In original Markdown, enumerators are decimal numbers followed
by a period and a space.  The numbers themselves are ignored, so
there is no difference between this list:

    1.  one
    2.  two
    3.  three

and this one:

    5.  one
    7.  two
    1.  three

### Extension: `fancy_lists` ###

Unlike original Markdown, pandoc allows ordered list items to be marked
with uppercase and lowercase letters and roman numerals, in addition to
Arabic numerals. List markers may be enclosed in parentheses or followed by a
single right-parenthesis or period. They must be separated from the
text that follows by at least one space, and, if the list marker is a
capital letter with a period, by at least two spaces.[^2]

[^2]:  The point of this rule is to ensure that normal paragraphs
    starting with people's initials, like

        B. Russell won a Nobel Prize (but not for "On Denoting").

    do not get treated as list items.

    This rule will not prevent

        (C) 2007 Joe Smith

    from being interpreted as a list item.  In this case, a backslash
    escape can be used:

        (C\) 2007 Joe Smith

The `fancy_lists` extension also allows '`#`' to be used as an
ordered list marker in place of a numeral:

    #. one
    #. two

Note:  the '`#`' ordered list marker doesn't work with `commonmark`.

### Extension: `startnum` ###

Pandoc also pays attention to the type of list marker used, and to the
starting number, and both of these are preserved where possible in the
output format. Thus, the following yields a list with numbers followed
by a single parenthesis, starting with 9, and a sublist with lowercase
roman numerals:

     9)  Ninth
    10)  Tenth
    11)  Eleventh
           i. subone
          ii. subtwo
         iii. subthree

Pandoc will start a new list each time a different type of list
marker is used.  So, the following will create three lists:

    (2) Two
    (5) Three
    1.  Four
    *   Five

If default list markers are desired, use `#.`:

    #.  one
    #.  two
    #.  three

### Extension: `task_lists` ###

Pandoc supports task lists, using the syntax of GitHub-Flavored Markdown.

    - [ ] an unchecked task list item
    - [x] checked item

### Definition lists ###

### Extension: `definition_lists` ###

Pandoc supports definition lists, using the syntax of
[PHP Markdown Extra] with some extensions.[^3]

    Term 1

    :   Definition 1

    Term 2 with *inline markup*

    :   Definition 2

            { some code, part of Definition 2 }

        Third paragraph of definition 2.

Each term must fit on one line, which may optionally be followed by
a blank line, and must be followed by one or more definitions.
A definition begins with a colon or tilde, which may be indented one
or two spaces.

A term may have multiple definitions, and each definition may
consist of one or more block elements (paragraph, code block,
list, etc.), each indented four spaces or one tab stop.  The
body of the definition (not including the first line)
should be indented four spaces. However, as with
other Markdown lists, you can "lazily" omit indentation except
at the beginning of a paragraph or other block element:

    Term 1

    :   Definition
    with lazy continuation.

        Second paragraph of the definition.

If you leave space before the definition (as in the example above),
the text of the definition will be treated as a paragraph.  In some
output formats, this will mean greater spacing between term/definition
pairs. For a more compact definition list, omit the space before the
definition:

    Term 1
      ~ Definition 1

    Term 2
      ~ Definition 2a
      ~ Definition 2b

Note that space between items in a definition list is required.

[^3]:  I have been influenced by the suggestions of [David
  Wheeler](https://justatheory.com/2009/02/modest-markdown-proposal/).

### Numbered example lists ###

### Extension: `example_lists` ###

The special list marker `@` can be used for sequentially numbered
examples. The first list item with a `@` marker will be numbered '1',
the next '2', and so on, throughout the document. The numbered examples
need not occur in a single list; each new list using `@` will take up
where the last stopped. So, for example:

    (@)  My first example will be numbered (1).
    (@)  My second example will be numbered (2).

    Explanation of examples.

    (@)  My third example will be numbered (3).

Numbered examples can be labeled and referred to elsewhere in the
document:

    (@good)  This is a good example.

    As (@good) illustrates, ...

The label can be any string of alphanumeric characters, underscores,
or hyphens.

Continuation paragraphs in example lists must always
be indented four spaces, regardless of the length of the
list marker.  That is, example lists always behave as if the
`four_space_rule` extension is set.  This is because example
labels tend to be long, and indenting content to the
first non-space character after the label would be awkward.

You can repeat an earlier numbered example by re-using its label:

    (@foo) Sample sentence.

    Intervening text...

    This theory can explain the case we saw earlier (repeated):

    (@foo) Sample sentence.

This only works reliably, though, if the repeated item is in a list
by itself, because each numbered example list will be numbered
continuously from its starting number.

### Ending a list ###

What if you want to put an indented code block after a list?

    -   item one
    -   item two

        { my code block }

Trouble! Here pandoc (like other Markdown implementations) will treat
`{ my code block }` as the second paragraph of item two, and not as
a code block.

To "cut off" the list after item two, you can insert some non-indented
content, like an HTML comment, which won't produce visible output in
any format:

    -   item one
    -   item two

    <!-- end of list -->

        { my code block }

You can use the same trick if you want two consecutive lists instead
of one big list:

    1.  one
    2.  two
    3.  three

    <!-- -->

    1.  uno
    2.  dos
    3.  tres

## Horizontal rules

A line containing a row of three or more `*`, `-`, or `_` characters
(optionally separated by spaces) produces a horizontal rule:

    *  *  *  *

    ---------------

We strongly recommend that horizontal rules be separated from
surrounding text by blank lines.  If a horizontal rule is not
followed by a blank line, pandoc may try to interpret the
lines that follow as a YAML metadata block or a table.

## Tables

Four kinds of tables may be used. The first three kinds presuppose the use of
a fixed-width font, such as Courier. The fourth kind can be used with
proportionally spaced fonts, as it does not require lining up columns.

### Extension: `table_captions` ###

A caption may optionally be provided with all 4 kinds of tables (as
illustrated in the examples below). A caption is a paragraph beginning
with the string `Table:` (or `table:` or just `:`), which will be stripped
off. It may appear either before or after the table.

### Extension: `simple_tables` ###

Simple tables look like this:

      Right     Left     Center     Default
    -------     ------ ----------   -------
         12     12        12            12
        123     123       123          123
          1     1          1             1

    Table:  Demonstration of simple table syntax.

The header and table rows must each fit on one line.  Column
alignments are determined by the position of the header text relative
to the dashed line below it:[^4]

  - If the dashed line is flush with the header text on the right side
    but extends beyond it on the left, the column is right-aligned.
  - If the dashed line is flush with the header text on the left side
    but extends beyond it on the right, the column is left-aligned.
  - If the dashed line extends beyond the header text on both sides,
    the column is centered.
  - If the dashed line is flush with the header text on both sides,
    the default alignment is used (in most cases, this will be left).

[^4]:  This scheme is due to Michel Fortin, who proposed it on the
       [Markdown discussion list](http://six.pairlist.net/pipermail/markdown-discuss/2005-March/001097.html).

The table must end with a blank line, or a line of dashes followed by
a blank line.

The column header row may be omitted, provided a dashed line is used
to end the table. For example:

    -------     ------ ----------   -------
         12     12        12             12
        123     123       123           123
          1     1          1              1
    -------     ------ ----------   -------

When the header row is omitted, column alignments are determined on the basis
of the first line of the table body. So, in the tables above, the columns
would be right, left, center, and right aligned, respectively.

### Extension: `multiline_tables` ###

Multiline tables allow header and table rows to span multiple lines
of text (but cells that span multiple columns or rows of the table are
not supported).  Here is an example:

    -------------------------------------------------------------
     Centered   Default           Right Left
      Header    Aligned         Aligned Aligned
    ----------- ------- --------------- -------------------------
       First    row                12.0 Example of a row that
                                        spans multiple lines.

      Second    row                 5.0 Here's another one. Note
                                        the blank line between
                                        rows.
    -------------------------------------------------------------

    Table: Here's the caption. It, too, may span
    multiple lines.

These work like simple tables, but with the following differences:

  - They must begin with a row of dashes, before the header text
    (unless the header row is omitted).
  - They must end with a row of dashes, then a blank line.
  - The rows must be separated by blank lines.

In multiline tables, the table parser pays attention to the widths of
the columns, and the writers try to reproduce these relative widths in
the output. So, if you find that one of the columns is too narrow in the
output, try widening it in the Markdown source.

The header may be omitted in multiline tables as well as simple tables:

    ----------- ------- --------------- -------------------------
       First    row                12.0 Example of a row that
                                        spans multiple lines.

      Second    row                 5.0 Here's another one. Note
                                        the blank line between
                                        rows.
    ----------- ------- --------------- -------------------------

    : Here's a multiline table without a header.

It is possible for a multiline table to have just one row, but the row
should be followed by a blank line (and then the row of dashes that ends
the table), or the table may be interpreted as a simple table.

### Extension: `grid_tables` ###

Grid tables look like this:

    : Sample grid table.

    +---------------+---------------+--------------------+
    | Fruit         | Price         | Advantages         |
    +===============+===============+====================+
    | Bananas       | $1.34         | - built-in wrapper |
    |               |               | - bright color     |
    +---------------+---------------+--------------------+
    | Oranges       | $2.10         | - cures scurvy     |
    |               |               | - tasty            |
    +---------------+---------------+--------------------+

The row of `=`s separates the header from the table body,
and can be omitted for a headerless table. The cells of grid
tables may contain arbitrary block elements (multiple
paragraphs, code blocks, lists, etc.).

Cells can span multiple columns or rows:

    +---------------------+----------+
    | Property            | Earth    |
    +=============+=======+==========+
    |             | min   | -89.2 °C |
    | Temperature +-------+----------+
    | 1961-1990   | mean  | 14 °C    |
    |             +-------+----------+
    |             | max   | 56.7 °C  |
    +-------------+-------+----------+

A table header may contain more than one row:

    +---------------------+-----------------------+
    | Location            | Temperature 1961-1990 |
    |                     | in degree Celsius     |
    |                     +-------+-------+-------+
    |                     | min   | mean  | max   |
    +=====================+=======+=======+=======+
    | Antarctica          | -89.2 | N/A   | 19.8  |
    +---------------------+-------+-------+-------+
    | Earth               | -89.2 | 14    | 56.7  |
    +---------------------+-------+-------+-------+

Alignments can be specified as with pipe tables, by putting
colons at the boundaries of the separator line after the
header:

    +---------------+---------------+--------------------+
    | Right         | Left          | Centered           |
    +==============:+:==============+:==================:+
    | Bananas       | $1.34         | built-in wrapper   |
    +---------------+---------------+--------------------+

For headerless tables, the colons go on the top line instead:

    +--------------:+:--------------+:------------------:+
    | Right         | Left          | Centered           |
    +---------------+---------------+--------------------+

A table foot can be defined by enclosing it with separator lines
that use `=` instead of `-`:

     +---------------+---------------+
     | Fruit         | Price         |
     +===============+===============+
     | Bananas       | $1.34         |
     +---------------+---------------+
     | Oranges       | $2.10         |
     +===============+===============+
     | Sum           | $3.44         |
     +===============+===============+

The foot must always be placed at the very bottom of the table.

Grid tables can be created easily using Emacs' table-mode
(`M-x table-insert`).

### Extension: `pipe_tables` ###

Pipe tables look like this:

    | Right | Left | Default | Center |
    |------:|:-----|---------|:------:|
    |   12  |  12  |    12   |    12  |
    |  123  |  123 |   123   |   123  |
    |    1  |    1 |     1   |     1  |

      : Demonstration of pipe table syntax.

The syntax is identical to [PHP Markdown Extra tables].  The beginning and
ending pipe characters are optional, but pipes are required between all
columns.  The colons indicate column alignment as shown.  The header
cannot be omitted.  To simulate a headerless table, include a header
with blank cells.

Since the pipes indicate column boundaries, columns need not be vertically
aligned, as they are in the above example.  So, this is a perfectly
legal (though ugly) pipe table:

    fruit| price
    -----|-----:
    apple|2.05
    pear|1.37
    orange|3.09

The cells of pipe tables cannot contain block elements like paragraphs
and lists, and cannot span multiple lines.  If any line of the
Markdown source is longer than the column width (see `--columns`),
then the table will take up the full text width and the cell
contents will wrap, with the relative cell widths determined by
the number of dashes in the line separating the table header
from the table body. (For example `---|-` would make the first column 3/4
and the second column 1/4 of the full text width.)
On the other hand, if no lines are wider than column width, then
cell contents will not be wrapped, and the cells will be sized
to their contents.

Note:  pandoc also recognizes pipe tables of the following
form, as can be produced by Emacs' orgtbl-mode:

    | One | Two   |
    |-----+-------|
    | my  | table |
    | is  | nice  |

The difference is that `+` is used instead of `|`. Other orgtbl features
are not supported. In particular, to get non-default column alignment,
you'll need to add colons as above.

[PHP Markdown Extra tables]: https://michelf.ca/projects/php-markdown/extra/#table

## Metadata blocks

### Extension: `pandoc_title_block` ###

If the file begins with a title block

    % title
    % author(s) (separated by semicolons)
    % date

it will be parsed as bibliographic information, not regular text.  (It
will be used, for example, in the title of standalone LaTeX or HTML
output.)  The block may contain just a title, a date and an author,
or all three elements. If you want to include an author but no
title, or a title and a date but no author, you need a blank line:

```
%
% Author
```

```
% My title
%
% June 15, 2006
```

The title may occupy multiple lines, but continuation lines must
begin with leading space, thus:

```
% My title
  on multiple lines
```

If a document has multiple authors, the authors may be put on
separate lines with leading space, or separated by semicolons, or
both.  So, all of the following are equivalent:

```
% Author One
  Author Two
```

```
% Author One; Author Two
```

```
% Author One;
  Author Two
```

The date must fit on one line.

All three metadata fields may contain standard inline formatting
(italics, links, footnotes, etc.).

Title blocks will always be parsed, but they will affect the output only
when the `--standalone` (`-s`) option is chosen. In HTML output, titles
will appear twice: once in the document head---this is the title that
will appear at the top of the window in a browser---and once at the
beginning of the document body. The title in the document head can have
an optional prefix attached (`--title-prefix` or `-T` option). The title
in the body appears as an H1 element with class "title", so it can be
suppressed or reformatted with CSS. If a title prefix is specified with
`-T` and no title block appears in the document, the title prefix will
be used by itself as the HTML title.

The man page writer extracts a title, man page section number, and
other header and footer information from the title line. The title
is assumed to be the first word on the title line, which may optionally
end with a (single-digit) section number in parentheses. (There should
be no space between the title and the parentheses.)  Anything after
this is assumed to be additional footer and header text. A single pipe
character (`|`) should be used to separate the footer text from the header
text.  Thus,

    % PANDOC(1)

will yield a man page with the title `PANDOC` and section 1.

    % PANDOC(1) Pandoc User Manuals

will also have "Pandoc User Manuals" in the footer.

    % PANDOC(1) Pandoc User Manuals | Version 4.0

will also have "Version 4.0" in the header.

### Extension: `yaml_metadata_block` ###

A [YAML] metadata block is a valid YAML object, delimited by a line of three
hyphens (`---`) at the top and a line of three hyphens (`---`) or three dots
(`...`) at the bottom.  The initial line `---` must not be followed by a blank
line. A YAML metadata block may occur anywhere in the document, but if
it is not at the beginning, it must be preceded by a blank line.

Note that, because of the way pandoc concatenates input files
when several are provided, you may also keep the metadata in a
separate YAML file and pass it to pandoc as an argument, along
with your Markdown files:

    pandoc chap1.md chap2.md chap3.md metadata.yaml -s -o book.html

Just be sure that the YAML file begins with `---` and ends with `---` or
`...`. Alternatively, you can use the `--metadata-file` option. Using
that approach however, you cannot reference content (like footnotes)
from the main Markdown input document.

Metadata will be taken from the fields of the YAML object and added to any
existing document metadata.  Metadata can contain lists and objects (nested
arbitrarily), but all string scalars will be interpreted as Markdown.  Fields
with names ending in an underscore will be ignored by pandoc.  (They may be
given a role by external processors.)  Field names must not be
interpretable as YAML numbers or boolean values (so, for
example, `yes`, `True`, and `15` cannot be used as field names).

A document may contain multiple metadata blocks.  If two
metadata blocks attempt to set the same field, the value from
the second block will be taken.

Each metadata block is handled internally as an independent YAML document.
This means, for example, that any YAML anchors defined in a block cannot be
referenced in another block.

When pandoc is used with `-t markdown` to create a Markdown document,
a YAML metadata block will be produced only if the `-s/--standalone`
option is used.  All of the metadata will appear in a single block
at the beginning of the document.

Note that [YAML] escaping rules must be followed. Thus, for example,
if a title contains a colon, it must be quoted, and if it contains a
backslash escape, then it must be ensured that it is not treated as a
[YAML escape sequence]. The pipe character (`|`) can be used to begin
an indented block that will be interpreted literally, without need for
escaping. This form is necessary when the field contains blank lines
or block-level formatting:

    ---
    title:  'This is the title: it contains a colon'
    author:
    - Author One
    - Author Two
    keywords: [nothing, nothingness]
    abstract: |
      This is the abstract.

      It consists of two paragraphs.
    ...

The literal block after the `|` must be indented relative to the
line containing the `|`.  If it is not, the YAML will be invalid
and pandoc will not interpret it as metadata.  For an overview
of the complex rules governing YAML, see the [Wikipedia entry on
YAML syntax].

Template variables will be set automatically from the metadata.  Thus, for
example, in writing HTML, the variable `abstract` will be set to the HTML
equivalent of the Markdown in the `abstract` field:

    <p>This is the abstract.</p>
    <p>It consists of two paragraphs.</p>

Variables can contain arbitrary YAML structures, but the template must match
this structure.  The `author` variable in the default templates expects a
simple list or string, but can be changed to support more complicated
structures.  The following combination, for example, would add an affiliation
to the author if one is given:

    ---
    title: The document title
    author:
    - name: Author One
      affiliation: University of Somewhere
    - name: Author Two
      affiliation: University of Nowhere
    ...

To use the structured authors in the example above, you would need a custom
template:

    $for(author)$
    $if(author.name)$
    $author.name$$if(author.affiliation)$ ($author.affiliation$)$endif$
    $else$
    $author$
    $endif$
    $endfor$

Raw content to include in the document's header may be specified
using `header-includes`; however, it is important to mark up
this content as raw code for a particular output format, using
the [`raw_attribute` extension](#extension-raw_attribute), or it
will be interpreted as Markdown. For example:

    header-includes:
    - |
      ```{=latex}
      \let\oldsection\section
      \renewcommand{\section}[1]{\clearpage\oldsection{#1}}
      ```

Note:  the `yaml_metadata_block` extension works with
`commonmark` as well as `markdown` (and it is enabled by default
in `gfm` and `commonmark_x`).  However, in these formats the
following restrictions apply:

- The YAML metadata block must occur at the beginning of the
  document (and there can be only one).  If multiple files are
  given as arguments to pandoc, only the first can be a YAML
  metadata block.

- The leaf nodes of the YAML structure are parsed in isolation from
  each other and from the rest of the document.  So, for
  example,  you can't use a reference link in these contexts
  if the link definition is somewhere else in the document.

[YAML escape sequence]: https://yaml.org/spec/1.2/spec.html#id2776092
[Wikipedia entry on YAML syntax]:  https://en.wikipedia.org/wiki/YAML#Syntax

## Backslash escapes

### Extension: `all_symbols_escapable` ###

Except inside a code block or inline code, any punctuation or space
character preceded by a backslash will be treated literally, even if it
would normally indicate formatting.  Thus, for example, if one writes

    *\*hello\**

one will get

    <em>*hello*</em>

instead of

    <strong>hello</strong>

This rule is easier to remember than original Markdown's rule,
which allows only the following characters to be backslash-escaped:

    \`*_{}[]()>#+-.!

(However, if the `markdown_strict` format is used, the original Markdown rule
will be used.)

A backslash-escaped space is parsed as a nonbreaking space. In TeX output,
it will appear as `~`. In HTML and XML output, it will appear as a
literal unicode nonbreaking space character (note that it will thus
actually look "invisible" in the generated HTML source; you can still
use the `--ascii` command-line option to make it appear as an explicit
entity).

A backslash-escaped newline (i.e. a backslash occurring at the end of
a line) is parsed as a hard line break.  It will appear in TeX output as
`\\` and in HTML as `<br />`.  This is a nice alternative to
Markdown's "invisible" way of indicating hard line breaks using
two trailing spaces on a line.

Backslash escapes do not work in verbatim contexts.

## Inline formatting

### Emphasis ###

To *emphasize* some text, surround it with `*`s or `_`, like this:

    This text is _emphasized with underscores_, and this
    is *emphasized with asterisks*.

Double `*` or `_` produces **strong emphasis**:

    This is **strong emphasis** and __with underscores__.

A `*` or `_` character surrounded by spaces, or backslash-escaped,
will not trigger emphasis:

    This is * not emphasized *, and \*neither is this\*.

### Extension: `intraword_underscores` ###

Because `_` is sometimes used inside words and identifiers,
pandoc does not interpret a `_` surrounded by alphanumeric
characters as an emphasis marker.  If you want to emphasize
just part of a word, use `*`:

    feas*ible*, not feas*able*.

### Strikeout ###

### Extension: `strikeout` ###

To strike out a section of text with a horizontal line, begin and end it
with `~~`. Thus, for example,

    This ~~is deleted text.~~


### Superscripts and subscripts ###

### Extension: `superscript`, `subscript` ###

Superscripts may be written by surrounding the superscripted text by `^`
characters; subscripts may be written by surrounding the subscripted
text by `~` characters.  Thus, for example,

    H~2~O is a liquid.  2^10^ is 1024.

The text between `^...^` or `~...~` may not contain spaces or
newlines.  If the superscripted or subscripted text contains
spaces, these spaces must be escaped with backslashes.  (This is
to prevent accidental superscripting and subscripting through
the ordinary use of `~` and `^`, and also bad interactions with
footnotes.) Thus, if you want the letter P with 'a cat' in
subscripts, use `P~a\ cat~`, not `P~a cat~`.

### Verbatim ###

To make a short span of text verbatim, put it inside backticks:

    What is the difference between `>>=` and `>>`?

If the verbatim text includes a backtick, use double backticks:

    Here is a literal backtick `` ` ``.

(The spaces after the opening backticks and before the closing
backticks will be ignored.)

The general rule is that a verbatim span starts with a string
of consecutive backticks (optionally followed by a space)
and ends with a string of the same number of backticks (optionally
preceded by a space).

Note that backslash-escapes (and other Markdown constructs) do not
work in verbatim contexts:

    This is a backslash followed by an asterisk: `\*`.

### Extension: `inline_code_attributes` ###

Attributes can be attached to verbatim text, just as with
[fenced code blocks]:

    `<$>`{.haskell}

### Underline ###

To underline text, use the `underline` class:

    [Underline]{.underline}

Or, without the `bracketed_spans` extension (but with `native_spans`):

    <span class="underline">Underline</span>

This will work in all output formats that support underline.

### Small caps ###

To write small caps, use the `smallcaps` class:

    [Small caps]{.smallcaps}

Or, without the `bracketed_spans` extension:

    <span class="smallcaps">Small caps</span>

For compatibility with other Markdown flavors, CSS is also supported:

    <span style="font-variant:small-caps;">Small caps</span>

This will work in all output formats that support small caps.

### Highlighting ###

To highlight text, use the `mark` class:

    [Mark]{.mark}

Or, without the `bracketed_spans` extension (but with `native_spans`):

    <span class="mark">Mark</span>

This will work in all output formats that support highlighting.


## Math

### Extension: `tex_math_dollars` ###

Anything between two `$` characters will be treated as TeX math.  The
opening `$` must have a non-space character immediately to its right,
while the closing `$` must have a non-space character immediately to its
left, and must not be followed immediately by a digit.  Thus,
`$20,000 and $30,000` won't parse as math.  If for some reason
you need to enclose text in literal `$` characters, backslash-escape
them and they won't be treated as math delimiters.

For display math, use `$$` delimiters.  (In this case, the delimiters
may be separated from the formula by whitespace.  However, there can be
no blank lines between the opening and closing `$$` delimiters.)

TeX math will be printed in all output formats. How it is rendered
depends on the output format:

LaTeX
  ~ It will appear verbatim surrounded by `\(...\)` (for inline
    math) or `\[...\]` (for display math).

Markdown, Emacs Org mode, ConTeXt, ZimWiki
  ~ It will appear verbatim surrounded by `$...$` (for inline
    math) or `$$...$$` (for display math).

XWiki
  ~ It will appear verbatim surrounded by `{{formula}}..{{/formula}}`.

reStructuredText
  ~ It will be rendered using an [interpreted text role `:math:`].

AsciiDoc
  ~ For AsciiDoc output math will appear verbatim surrounded by
    `latexmath:[...]`. For `asciidoc_legacy` the bracketed
    material will also include inline or display math delimiters.

Texinfo
  ~ It will be rendered inside a `@math` command.

roff man, Jira markup
  ~ It will be rendered verbatim without `$`'s.

MediaWiki, DokuWiki
  ~ It will be rendered inside `<math>` tags.

Textile
  ~ It will be rendered inside `<span class="math">` tags.

RTF, OpenDocument
  ~ It will be rendered, if possible, using Unicode characters,
    and will otherwise appear verbatim.

ODT
  ~ It will be rendered, if possible, using MathML.

DocBook
  ~ If the `--mathml` flag is used, it will be rendered using MathML
    in an `inlineequation` or `informalequation` tag.  Otherwise it
    will be rendered, if possible, using Unicode characters.

Docx and PowerPoint
  ~ It will be rendered using OMML math markup.

FictionBook2
  ~ If the `--webtex` option is used, formulas are rendered as images
    using CodeCogs or other compatible web service, downloaded
    and embedded in the e-book. Otherwise, they will appear verbatim.

HTML, Slidy, DZSlides, S5, EPUB
  ~ The way math is rendered in HTML will depend on the
    command-line options selected. Therefore see [Math rendering in HTML]
    above.

[interpreted text role `:math:`]: https://docutils.sourceforge.io/docs/ref/rst/roles.html#math

## Raw HTML

### Extension: `raw_html` ###

Markdown allows you to insert raw HTML (or DocBook) anywhere in a document
(except verbatim contexts, where `<`, `>`, and `&` are interpreted
literally).  (Technically this is not an extension, since standard
Markdown allows it, but it has been made an extension so that it can
be disabled if desired.)

The raw HTML is passed through unchanged in HTML, S5, Slidy, Slideous,
DZSlides, EPUB, Markdown, CommonMark, Emacs Org mode, and Textile
output, and suppressed in other formats.

For a more explicit way of including raw HTML in a Markdown
document, see the [`raw_attribute` extension][Extension: `raw_attribute`].

In the CommonMark format, if `raw_html` is enabled, superscripts,
subscripts, strikeouts and small capitals will be represented as HTML.
Otherwise, plain-text fallbacks will be used. Note that even if
`raw_html` is disabled, tables will be rendered with HTML syntax if
they cannot use pipe syntax.

### Extension: `markdown_in_html_blocks` ###

Original Markdown allows you to include HTML "blocks":  blocks
of HTML between balanced tags that are separated from the surrounding text
with blank lines, and start and end at the left margin.  Within
these blocks, everything is interpreted as HTML, not Markdown;
so (for example), `*` does not signify emphasis.

Pandoc behaves this way when the `markdown_strict` format is used; but
by default, pandoc interprets material between HTML block tags as Markdown.
Thus, for example, pandoc will turn

    <table>
    <tr>
    <td>*one*</td>
    <td>[a link](https://google.com)</td>
    </tr>
    </table>

into

    <table>
    <tr>
    <td><em>one</em></td>
    <td><a href="https://google.com">a link</a></td>
    </tr>
    </table>

whereas `Markdown.pl` will preserve it as is.

There is one exception to this rule:  text between `<script>`,
`<style>`, `<pre>`, and `<textarea>` tags is not interpreted as Markdown.

This departure from original Markdown should make it easier to mix
Markdown with HTML block elements.  For example, one can surround
a block of Markdown text with `<div>` tags without preventing it
from being interpreted as Markdown.

### Extension: `native_divs` ###

Use native pandoc `Div` blocks for content inside `<div>` tags.
For the most part this should give the same output as
`markdown_in_html_blocks`, but it makes it easier to write pandoc
filters to manipulate groups of blocks.

### Extension: `native_spans` ###

Use native pandoc `Span` blocks for content inside `<span>` tags.
For the most part this should give the same output as `raw_html`,
but it makes it easier to write pandoc filters to manipulate groups
of inlines.

### Extension: `raw_tex` ###

In addition to raw HTML, pandoc allows raw LaTeX, TeX, and ConTeXt to be
included in a document. Inline TeX commands will be preserved and passed
unchanged to the LaTeX and ConTeXt writers. Thus, for example, you can use
LaTeX to include BibTeX citations:

    This result was proved in \cite{jones.1967}.

Note that in LaTeX environments, like

    \begin{tabular}{|l|l|}\hline
    Age & Frequency \\ \hline
    18--25  & 15 \\
    26--35  & 33 \\
    36--45  & 22 \\ \hline
    \end{tabular}

the material between the begin and end tags will be interpreted as raw
LaTeX, not as Markdown.

For a more explicit and flexible way of including raw TeX in a
Markdown document, see the [`raw_attribute`
extension][Extension: `raw_attribute`].

Inline LaTeX is ignored in output formats other than Markdown, LaTeX,
Emacs Org mode, and ConTeXt.

### Generic raw attribute ###

### Extension: `raw_attribute` ###

Inline spans and fenced code blocks with a special
kind of attribute will be parsed as raw content with the
designated format.  For example, the following produces a raw
roff `ms` block:

    ```{=ms}
    .MYMACRO
    blah blah
    ```
And the following produces a raw `html` inline element:

    This is `<a>html</a>`{=html}

This can be useful to insert raw xml into `docx` documents, e.g.
a pagebreak:

    ```{=openxml}
    <w:p>
      <w:r>
        <w:br w:type="page"/>
      </w:r>
    </w:p>
    ```

The format name should match the target format name (see
`-t/--to`, above, for a list, or use `pandoc
--list-output-formats`). Use `openxml` for `docx` output,
`opendocument` for `odt` output, `html5` for `epub3` output,
`html4` for `epub2` output, and `latex`, `beamer`,
`ms`, or `html5` for `pdf` output (depending on what you
use for `--pdf-engine`).

This extension presupposes that the relevant kind of
inline code or fenced code block is enabled.  Thus, for
example, to use a raw attribute with a backtick code block,
`backtick_code_blocks` must be enabled.

The raw attribute cannot be combined with regular attributes.

## LaTeX macros

### Extension: `latex_macros` ###

When this extension is enabled, pandoc will parse LaTeX
macro definitions and apply the resulting macros to all LaTeX
math and raw LaTeX.  So, for example, the following will work in
all output formats, not just LaTeX:

    \newcommand{\tuple}[1]{\langle #1 \rangle}

    $\tuple{a, b, c}$

Note that LaTeX macros will not be applied if they occur
inside a raw span or block marked with the
[`raw_attribute` extension](#extension-raw_attribute).

When `latex_macros` is disabled, the raw LaTeX and math will
not have macros applied. This is usually a better approach when
you are targeting LaTeX or PDF.

Macro definitions in LaTeX will be passed through as raw LaTeX
only if `latex_macros` is not enabled.  Macro definitions in
Markdown source (or other formats allowing `raw_tex`) will
be passed through regardless of whether `latex_macros` is
enabled.

## Links

Markdown allows links to be specified in several ways.

### Automatic links ###

If you enclose a URL or email address in pointy brackets, it
will become a link:

    <https://google.com>
    <sam@green.eggs.ham>

### Inline links ###

An inline link consists of the link text in square brackets,
followed by the URL in parentheses. (Optionally, the URL can
be followed by a link title, in quotes.)

    This is an [inline link](/url), and here's [one with
    a title](https://fsf.org "click here for a good time!").

There can be no space between the bracketed part and the parenthesized part.
The link text can contain formatting (such as emphasis), but the title cannot.

Email addresses in inline links are not autodetected, so they have to be
prefixed with `mailto`:

    [Write me!](mailto:sam@green.eggs.ham)

### Reference links ###

An *explicit* reference link has two parts, the link itself and the link
definition, which may occur elsewhere in the document (either
before or after the link).

The link consists of link text in square brackets, followed by a label in
square brackets. (There cannot be space between the two unless the
`spaced_reference_links` extension is enabled.) The link definition
consists of the bracketed label, followed by a colon and a space, followed by
the URL, and optionally (after a space) a link title either in quotes or in
parentheses.  The label must not be parseable as a citation (assuming
the `citations` extension is enabled):  citations take precedence over
link labels.

Here are some examples:

    [my label 1]: /foo/bar.html  "My title, optional"
    [my label 2]: /foo
    [my label 3]: https://fsf.org (The Free Software Foundation)
    [my label 4]: /bar#special  'A title in single quotes'

The URL may optionally be surrounded by angle brackets:

    [my label 5]: <http://foo.bar.baz>

The title may go on the next line:

    [my label 3]: https://fsf.org
      "The Free Software Foundation"

Note that link labels are not case sensitive.  So, this will work:

    Here is [my link][FOO]

    [Foo]: /bar/baz

In an *implicit* reference link, the second pair of brackets is
empty:

    See [my website][].

    [my website]: http://foo.bar.baz

Note:  In `Markdown.pl` and most other Markdown implementations,
reference link definitions cannot occur in nested constructions
such as list items or block quotes.  Pandoc lifts this
arbitrary-seeming restriction.  So the following is fine in pandoc,
though not in most other implementations:

    > My block [quote].
    >
    > [quote]: /foo

### Extension: `shortcut_reference_links` ###

In a *shortcut* reference link, the second pair of brackets may
be omitted entirely:

    See [my website].

    [my website]: http://foo.bar.baz

### Internal links ###

To link to another section of the same document, use the automatically
generated identifier (see [Heading identifiers]). For example:

    See the [Introduction](#introduction).

or

    See the [Introduction].

    [Introduction]: #introduction

Internal links are currently supported for HTML formats (including
HTML slide shows and EPUB), LaTeX, and ConTeXt.

## Images

A link immediately preceded by a `!` will be treated as an image.
The link text will be used as the image's alt text:

    ![la lune](lalune.jpg "Voyage to the moon")

    ![movie reel]

    [movie reel]: movie.gif

### Extension: `implicit_figures` ###

An image with nonempty alt text, occurring by itself in a
paragraph, will be rendered as a figure with a caption.  The
image's alt text will be used as the caption.

    ![This is the caption](/url/of/image.png)

How this is rendered depends on the output format. Some output
formats (e.g. RTF) do not yet support figures.  In those
formats, you'll just get an image in a paragraph by itself, with
no caption.

If you just want a regular inline image, just make sure it is not
the only thing in the paragraph. One way to do this is to insert a
nonbreaking space after the image:

    ![This image won't be a figure](/url/of/image.png)\

Note that in reveal.js slide shows, an image in a paragraph
by itself that has the `r-stretch` class will fill the screen,
and the caption and figure tags will be omitted.

### Extension: `link_attributes` ###

Attributes can be set on links and images:

    An inline ![image](foo.jpg){#id .class width=30 height=20px}
    and a reference ![image][ref] with attributes.

    [ref]: foo.jpg "optional title" {#id .class key=val key2="val 2"}

(This syntax is compatible with [PHP Markdown Extra] when only `#id`
and `.class` are used.)

For HTML and EPUB, all known HTML5 attributes except `width` and
`height` (but including `srcset` and `sizes`) are passed through
as is. Unknown attributes are passed through as custom
attributes, with `data-` prepended. The other writers ignore
attributes that are not specifically supported by their output format.

The `width` and `height` attributes on images are treated specially. When
used without a unit, the unit is assumed to be pixels. However, any of
the following unit identifiers can be used: `px`, `cm`, `mm`, `in`, `inch`
and `%`. There must not be any spaces between the number and the unit.
For example:

```
![](file.jpg){ width=50% }
```

- Dimensions may be converted to a form that is compatible with
  the output format (for example, dimensions given in pixels will
  be converted to inches when converting HTML to LaTeX). Conversion
  between pixels and physical measurements is affected by the
  `--dpi` option (by default, 96 dpi is assumed, unless the image
  itself contains dpi information).
- The `%` unit is generally relative to some available space.
  For example the above example will render to the following.
  - HTML: `<img href="file.jpg" style="width: 50%;" />`
  - LaTeX: `\includegraphics[width=0.5\textwidth,height=\textheight]{file.jpg}`
    (If you're using a custom template, you need to configure `graphicx`
    as in the default template.)
  - ConTeXt: `\externalfigure[file.jpg][width=0.5\textwidth]`
- Some output formats have a notion of a class
  ([ConTeXt](https://wiki.contextgarden.net/Using_Graphics#Multiple_Image_Settings))
  or a unique identifier (LaTeX `\caption`), or both (HTML).
- When no `width` or `height` attributes are specified, the fallback
  is to look at the image resolution and the dpi metadata embedded in
  the image file.

## Divs and Spans

Using the `native_divs` and `native_spans` extensions
(see [above][Extension: `native_divs`]), HTML syntax can
be used as part of Markdown to create native `Div` and `Span`
elements in the pandoc AST (as opposed to raw HTML).
However, there is also nicer syntax available:

### Extension: `fenced_divs` ###

Allow special fenced syntax for native `Div` blocks.  A Div
starts with a fence containing at least three consecutive
colons plus some attributes. The attributes may optionally
be followed by another string of consecutive colons.

Note:  the `commonmark` parser doesn't permit colons after
the attributes.

The attribute syntax is exactly as in fenced code blocks (see
[Extension: `fenced_code_attributes`]).  As with fenced
code blocks, one can use either attributes in curly braces
or a single unbraced word, which will be treated as a class
name.  The Div ends with another line containing a string of at
least three consecutive colons.  The fenced Div should be
separated by blank lines from preceding and following blocks.

Example:

    ::::: {#special .sidebar}
    Here is a paragraph.

    And another.
    :::::

Fenced divs can be nested.  Opening fences are distinguished
because they *must* have attributes:

    ::: Warning ::::::
    This is a warning.

    ::: Danger
    This is a warning within a warning.
    :::
    ::::::::::::::::::

Fences without attributes are always closing fences.  Unlike
with fenced code blocks, the number of colons in the closing
fence need not match the number in the opening fence.  However,
it can be helpful for visual clarity to use fences of different
lengths to distinguish nested divs from their parents.


### Extension: `bracketed_spans` ###

A bracketed sequence of inlines, as one would use to begin
a link, will be treated as a `Span` with attributes if it is
followed immediately by attributes:

    [This is *some text*]{.class key="val"}

## Footnotes

### Extension: `footnotes` ###

Pandoc's Markdown allows footnotes, using the following syntax:

    Here is a footnote reference,[^1] and another.[^longnote]

    [^1]: Here is the footnote.

    [^longnote]: Here's one with multiple blocks.

        Subsequent paragraphs are indented to show that they
    belong to the previous footnote.

            { some.code }

        The whole paragraph can be indented, or just the first
        line.  In this way, multi-paragraph footnotes work like
        multi-paragraph list items.

    This paragraph won't be part of the note, because it
    isn't indented.

The identifiers in footnote references may not contain spaces, tabs,
newlines, or the characters `^`, `[`, or `]`. These identifiers
are used only to correlate the footnote reference with the note
itself; in the output, footnotes will be numbered sequentially.

The footnotes themselves need not be placed at the end of the
document.  They may appear anywhere except inside other block elements
(lists, block quotes, tables, etc.).  Each footnote should be
separated from surrounding content (including other footnotes)
by blank lines.

### Extension: `inline_notes` ###

Inline footnotes are also allowed (though, unlike regular notes,
they cannot contain multiple paragraphs).  The syntax is as follows:

    Here is an inline note.^[Inline notes are easier to write, since
    you don't have to pick an identifier and move down to type the
    note.]

Inline and regular footnotes may be mixed freely.

## Citation syntax

### Extension: `citations` ###

To cite a bibliographic item with an identifier foo, use the
syntax `@foo`.  Normal citations should be included in square
brackets, with semicolons separating distinct items:

    Blah blah [@doe99; @smith2000; @smith2004].

How this is rendered depends on the citation style.  In an
author-date style, it might render as

    Blah blah (Doe 1999, Smith 2000, 2004).

In a footnote style, it might render as

    Blah blah.[^1]

    [^1]:  John Doe, "Frogs," *Journal of Amphibians* 44 (1999);
    Susan Smith, "Flies," *Journal of Insects* (2000);
    Susan Smith, "Bees," *Journal of Insects* (2004).

See the [CSL user documentation] for more information about CSL
styles and how they affect rendering.

Unless a citation key starts with a letter, digit, or `_`,
and contains only alphanumerics and single internal punctuation
characters (`:.#$%&-+?<>~/`), it must be surrounded
by curly braces, which are not considered part of the key.
In `@Foo_bar.baz.`, the key is `Foo_bar.baz` because the final
period is not *internal* punctuation, so it is not included in
the key.  In `@{Foo_bar.baz.}`, the key is `Foo_bar.baz.`, including
the final period.
In `@Foo_bar--baz`, the key is `Foo_bar` because the repeated internal
punctuation characters terminate the key.
The curly braces are recommended if you use URLs as
keys: `[@{https://example.com/bib?name=foobar&date=2000}, p.  33]`.

Citation items may optionally include a prefix, a locator, and
a suffix.  In

    Blah blah [see @doe99, pp. 33-35 and *passim*; @smith04, chap. 1].

the first item (`doe99`) has prefix `see `, locator `pp.  33-35`,
and suffix `and *passim*`.  The second item (`smith04`) has
locator `chap. 1` and no prefix or suffix.

Pandoc uses some heuristics to separate the locator from the
rest of the subject.  It is sensitive to the locator terms
defined in the [CSL locale files].  Either abbreviated or
unabbreviated forms are accepted. In the `en-US` locale, locator
terms can be written in either singular or plural forms, as
`book`, `bk.`/`bks.`; `chapter`, `chap.`/`chaps.`; `column`,
`col.`/`cols.`; `figure`, `fig.`/`figs.`; `folio`,
`fol.`/`fols.`; `number`, `no.`/`nos.`; `line`, `l.`/`ll.`;
`note`, `n.`/`nn.`; `opus`, `op.`/`opp.`; `page`, `p.`/`pp.`;
`paragraph`, `para.`/`paras.`; `part`, `pt.`/`pts.`; `section`,
`sec.`/`secs.`; `sub verbo`, `s.v.`/`s.vv.`; `verse`,
`v.`/`vv.`; `volume`, `vol.`/`vols.`; `¶`/`¶¶`; `§`/`§§`. If no
locator term is used, "page" is assumed.

In complex cases, you can force something to be treated as
a locator by enclosing it in curly braces or prevent parsing
the suffix as locator by prepending curly braces:

    [@smith{ii, A, D-Z}, with a suffix]
    [@smith, {pp. iv, vi-xi, (xv)-(xvii)} with suffix here]
    [@smith{}, 99 years later]

A minus sign (`-`) before the `@` will suppress mention of
the author in the citation.  This can be useful when the
author is already mentioned in the text:

    Smith says blah [-@smith04].

You can also write an author-in-text citation, by omitting the
square brackets:

    @smith04 says blah.

    @smith04 [p. 33] says blah.

This will cause the author's name to be rendered, followed by
the bibliographical details.  Use this form when you want to
make the citation the subject of a sentence.

When you are using a note style, it is usually better to let
citeproc create the footnotes from citations rather than writing
an explicit note.  If you do write an explicit note that
contains a citation, note that normal citations will be put in
parentheses, while author-in-text citations will not.  For
this reason, it is sometimes preferable to use the
author-in-text style inside notes when using a note style.

[CSL user documentation]: https://citationstyles.org/authors/
[CSL]: https://docs.citationstyles.org/en/stable/specification.html
[CSL markup specs]: https://citeproc-js.readthedocs.io/en/latest/csl-json/markup.html#html-like-formatting-tags
[Chicago Manual of Style]: https://chicagomanualofstyle.org
[Citation Style Language]: https://citationstyles.org
[Zotero Style Repository]: https://www.zotero.org/styles
[finding and editing styles]: https://citationstyles.org/authors/
[CSL locale files]: https://github.com/citation-style-language/locales

## Non-default extensions

The following Markdown syntax extensions are not enabled by default
in pandoc, but may be enabled by adding `+EXTENSION` to the format
name, where `EXTENSION` is the name of the extension.  Thus, for
example, `markdown+hard_line_breaks` is Markdown with hard line breaks.

### Extension: `rebase_relative_paths` ###

Rewrite relative paths for Markdown links and images, depending
on the path of the file containing the link or image link.  For
each link or image, pandoc will compute the directory of the
containing file, relative to the working directory, and prepend
the resulting path to the link or image path.

The use of this extension is best understood by example.
Suppose you have a subdirectory for each chapter of a book,
`chap1`, `chap2`, `chap3`. Each contains a file `text.md` and a
number of images used in the chapter.  You would like to have
`![image](spider.jpg)` in `chap1/text.md` refer to
`chap1/spider.jpg` and `![image](spider.jpg)` in `chap2/text.md`
refer to `chap2/spider.jpg`.  To do this, use

    pandoc chap*/*.md -f markdown+rebase_relative_paths

Without this extension, you would have to use
`![image](chap1/spider.jpg)` in `chap1/text.md` and
`![image](chap2/spider.jpg)` in `chap2/text.md`.  Links with
relative paths will be rewritten in the same way as images.

Absolute paths and URLs are not changed.  Neither are empty
paths or paths consisting entirely of a fragment, e.g., `#foo`.

Note that relative paths in reference links and images will
be rewritten relative to the file containing the link
reference definition, not the file containing the reference link
or image itself, if these differ.

### Extension: `mark` ###

To highlight out a section of text, begin and end it with
with `==`. Thus, for example,

    This ==is deleted text.==

### Extension: `attributes` ###

Allows attributes to be attached to any inline or block-level
element when parsing `commonmark`.
The syntax for the attributes is the same as that
used in [`header_attributes`][Extension: `header_attributes`].

- Attributes that occur immediately after an inline
  element affect that element.  If they follow a space, then they
  belong to the space.  (Hence, this option subsumes
  `inline_code_attributes` and `link_attributes`.)
- Attributes that occur immediately before a block
  element, on a line by themselves, affect that
  element.
- Consecutive attribute specifiers may be used,
  either for blocks or for inlines.  Their attributes
  will be combined.
- Attributes that occur at the end of the text of
  a Setext or ATX heading (separated by whitespace
  from the text) affect the heading element. (Hence, this
  option subsumes `header_attributes`.)
- Attributes that occur after the opening fence
  in a fenced code block affect the code block element. (Hence,
  this option subsumes `fenced_code_attributes`.)
- Attributes that occur at the end of a reference
  link definition affect links that refer to that
  definition.

Note that pandoc's AST does not currently allow attributes
to be attached to arbitrary elements.  Hence a Span or Div
container will be added if needed.

### Extension: `old_dashes` ###

Selects the pandoc <= 1.8.2.1 behavior for parsing smart dashes:
`-` before a numeral is an en-dash, and `--` is an em-dash.
This option only has an effect if `smart` is enabled. It is
selected automatically for `textile` input.

### Extension: `angle_brackets_escapable` ###

Allow `<` and `>` to be backslash-escaped, as they can be in
GitHub flavored Markdown but not original Markdown.  This is
implied by pandoc's default `all_symbols_escapable`.

### Extension: `lists_without_preceding_blankline` ###

Allow a list to occur right after a paragraph, with no intervening
blank space.

### Extension: `four_space_rule` ###

Selects the pandoc <= 2.0 behavior for parsing lists, so that
four spaces indent are needed for list item continuation
paragraphs.

### Extension: `spaced_reference_links` ###

Allow whitespace between the two components of a reference link,
for example,

    [foo] [bar].

### Extension: `hard_line_breaks` ###

Causes all newlines within a paragraph to be interpreted as hard line
breaks instead of spaces.

### Extension: `ignore_line_breaks` ###

Causes newlines within a paragraph to be ignored, rather than being
treated as spaces or as hard line breaks.  This option is intended for
use with East Asian languages where spaces are not used between words,
but text is divided into lines for readability.

### Extension: `east_asian_line_breaks` ###

Causes newlines within a paragraph to be ignored, rather than
being treated as spaces or as hard line breaks, when they occur
between two East Asian wide characters.  This is a better choice
than `ignore_line_breaks` for texts that include a mix of East
Asian wide characters and other characters.

### Extension: `emoji` ###

Parses textual emojis like `:smile:` as Unicode emoticons.

### Extension: `tex_math_gfm` ###

Supports two GitHub-specific formats for math.
Inline math: ``$`e=mc^2`$``.

Display math:

````
``` math
e=mc^2
```
````

### Extension: `tex_math_single_backslash` ###

Causes anything between `\(` and `\)` to be interpreted as inline
TeX math, and anything between `\[` and `\]` to be interpreted
as display TeX math.  Note: a drawback of this extension is that
it precludes escaping `(` and `[`.

### Extension: `tex_math_double_backslash` ###

Causes anything between `\\(` and `\\)` to be interpreted as inline
TeX math, and anything between `\\[` and `\\]` to be interpreted
as display TeX math.

### Extension: `markdown_attribute` ###

By default, pandoc interprets material inside block-level tags as Markdown.
This extension changes the behavior so that Markdown is only parsed
inside block-level tags if the tags have the attribute `markdown=1`.

### Extension: `mmd_title_block` ###

Enables a [MultiMarkdown] style title block at the top of
the document, for example:

    Title:   My title
    Author:  John Doe
    Date:    September 1, 2008
    Comment: This is a sample mmd title block, with
             a field spanning multiple lines.

See the MultiMarkdown documentation for details.  If `pandoc_title_block` or
`yaml_metadata_block` is enabled, it will take precedence over
`mmd_title_block`.

### Extension: `abbreviations` ###

Parses PHP Markdown Extra abbreviation keys, like

    *[HTML]: Hypertext Markup Language

Note that the pandoc document model does not support
abbreviations, so if this extension is enabled, abbreviation keys are
simply skipped (as opposed to being parsed as paragraphs).

### Extension: `alerts` ###

Supports [GitHub-style Markdown alerts], like

    > [!TIP]
    > Helpful advice for doing things better or more easily.

  [GitHub-style Markdown alerts]: https://docs.github.com/en/get-started/writing-on-github/getting-started-with-writing-and-formatting-on-github/basic-writing-and-formatting-syntax#alerts

Note: This extension currently only works with commonmark:
`commonmark`, `gfm`, `commonmark_x`.

### Extension: `autolink_bare_uris` ###

Makes all absolute URIs into links, even when not surrounded by
pointy braces `<...>`.

### Extension: `mmd_link_attributes` ###

Parses MultiMarkdown-style key-value attributes on link
and image references. This extension should not be confused with the
[`link_attributes`](#extension-link_attributes) extension.

    This is a reference ![image][ref] with MultiMarkdown attributes.

    [ref]: https://path.to/image "Image title" width=20px height=30px
           id=myId class="myClass1 myClass2"

### Extension: `mmd_header_identifiers` ###

Parses MultiMarkdown-style heading identifiers (in square brackets,
after the heading but before any trailing `#`s in an ATX heading).

### Extension: `gutenberg` ###

Use [Project Gutenberg] conventions for `plain` output:
all-caps for strong emphasis, surround by underscores
for regular emphasis, add extra blank space around headings.

  [Project Gutenberg]: https://www.gutenberg.org

### Extension: `sourcepos` ###

Include source position attributes when parsing `commonmark`.
For elements that accept attributes, a `data-pos` attribute
is added; other elements are placed in a surrounding
Div or Span element with a `data-pos` attribute.

### Extension: `short_subsuperscripts` ###

Parse MultiMarkdown-style subscripts and superscripts, which start with
a '~' or '^' character, respectively, and include the alphanumeric sequence
that follows. For example:

    x^2 = 4

or

    Oxygen is O~2.

### Extension: `wikilinks_title_after_pipe` ###

Pandoc supports multiple Markdown wikilink syntaxes, regardless of
whether the title is before or after the pipe.

Using `--from=markdown+wikilinks_title_after_pipe` results in
```[[Wiki]]
[[URL|title]]
```

while using `--from=markdown+wikilinks_title_before_pipe` results
in
```[[Wiki]]
[[title|URL]]
```

## Markdown variants

In addition to pandoc's extended Markdown, the following Markdown
variants are supported:

- `markdown_phpextra` (PHP Markdown Extra)
- `markdown_github` (deprecated GitHub-Flavored Markdown)
- `markdown_mmd` (MultiMarkdown)
- `markdown_strict` (Markdown.pl)
- `commonmark` (CommonMark)
- `gfm` (Github-Flavored Markdown)
- `commonmark_x` (CommonMark with many pandoc extensions)

To see which extensions are supported for a given format,
and which are enabled by default, you can use the command

    pandoc --list-extensions=FORMAT

where `FORMAT` is replaced with the name of the format.

Note that the list of extensions for `commonmark`,
`gfm`, and `commonmark_x` are defined relative to default
commonmark.  So, for example, `backtick_code_blocks`
does not appear as an extension, since it is enabled by
default and cannot be disabled.

# Citations

When the `--citeproc` option is used, pandoc can automatically generate
citations and a bibliography in a number of styles.  Basic usage is

    pandoc --citeproc myinput.txt

To use this feature, you will need to have

- a document containing citations (see [Citation syntax]);
- a source of bibliographic data: either an external bibliography
  file or a list of `references` in the document's YAML metadata;
- optionally, a [CSL] citation style.

## Specifying bibliographic data

You can specify an external bibliography using the
`bibliography` metadata field in a YAML metadata section or the
`--bibliography` command line argument. If you want to use
multiple bibliography files, you can supply multiple
`--bibliography` arguments or set `bibliography` metadata field
to YAML array.  A bibliography may have any of these formats:

  Format            File extension
  ------------      --------------
  BibLaTeX          .bib
  BibTeX            .bibtex
  CSL JSON          .json
  CSL YAML          .yaml
  RIS               .ris

Note that `.bib` can be used with both BibTeX and BibLaTeX files;
use the extension `.bibtex` to force interpretation as BibTeX.

In BibTeX and BibLaTeX databases, pandoc parses LaTeX markup
inside fields such as `title`; in CSL YAML databases, pandoc
Markdown; and in CSL JSON databases, an [HTML-like markup][CSL
markup specs]:

`<i>...</i>`
:   italics

`<b>...</b>`
:   bold

`<span style="font-variant:small-caps;">...</span>` or `<sc>...</sc>`
:   small capitals

`<sub>...</sub>`
:   subscript

`<sup>...</sup>`
:   superscript

`<span class="nocase">...</span>`
:   prevent a phrase from being capitalized as title case

As an alternative to specifying a bibliography file using
`--bibliography` or the YAML metadata field `bibliography`, you
can include the citation data directly in the `references` field
of the document's YAML metadata. The field should contain an
array of YAML-encoded references, for example:

    ---
    references:
    - type: article-journal
      id: WatsonCrick1953
      author:
      - family: Watson
        given: J. D.
      - family: Crick
        given: F. H. C.
      issued:
        date-parts:
        - - 1953
          - 4
          - 25
      title: 'Molecular structure of nucleic acids: a structure for
        deoxyribose nucleic acid'
      title-short: Molecular structure of nucleic acids
      container-title: Nature
      volume: 171
      issue: 4356
      page: 737-738
      DOI: 10.1038/171737a0
      URL: https://www.nature.com/articles/171737a0
      language: en-GB
    ...

If both an external bibliography and inline (YAML metadata)
references are provided, both will be used. In case of
conflicting `id`s, the inline references will take precedence.

Note that pandoc can be used to produce such a YAML metadata
section from a BibTeX, BibLaTeX, or CSL JSON bibliography:

    pandoc chem.bib -s -f biblatex -t markdown
    pandoc chem.json -s -f csljson -t markdown

Indeed, pandoc can convert between any of these
citation formats:

    pandoc chem.bib -s -f biblatex -t csljson
    pandoc chem.yaml -s -f markdown -t biblatex

Running pandoc on a bibliography file with the `--citeproc`
option will create a formatted bibliography in the format
of your choice:

    pandoc chem.bib -s --citeproc -o chem.html
    pandoc chem.bib -s --citeproc -o chem.pdf

### Capitalization in titles

If you are using a bibtex or biblatex bibliography, then observe
the following rules:

  - English titles should be in title case.  Non-English titles should
    be in sentence case, and the `langid` field in biblatex should be
    set to the relevant language.  (The following values are treated
    as English:  `american`, `british`, `canadian`, `english`,
    `australian`, `newzealand`, `USenglish`, or `UKenglish`.)

  - As is standard with bibtex/biblatex, proper names should be
    protected with curly braces so that they won't be lowercased
    in styles that call for sentence case.  For example:

        title = {My Dinner with {Andre}}

  - In addition, words that should remain lowercase (or camelCase)
    should be protected:

        title = {Spin Wave Dispersion on the {nm} Scale}

    Though this is not necessary in bibtex/biblatex, it is necessary
    with citeproc, which stores titles internally in sentence case,
    and converts to title case in styles that require it.  Here we
    protect "nm" so that it doesn't get converted to "Nm" at this stage.

If you are using a CSL bibliography (either JSON or YAML), then observe
the following rules:

  - All titles should be in sentence case.

  - Use the `language` field for non-English titles to prevent their
    conversion to title case in styles that call for this. (Conversion
    happens only if `language` begins with `en` or is left empty.)

  - Protect words that should not be converted to title case using
    this syntax:

        Spin wave dispersion on the <span class="nocase">nm</span> scale

### Conference Papers, Published vs. Unpublished

For a formally published conference paper, use the biblatex entry type
`inproceedings` (which will be mapped to CSL `paper-conference`).

For an unpublished manuscript, use the biblatex entry type
`unpublished` without an `eventtitle` field (this entry type
will be mapped to CSL `manuscript`).

For a talk, an unpublished conference paper, or a poster
presentation, use the biblatex entry type `unpublished` with an
`eventtitle` field (this entry type will be mapped to CSL
`speech`). Use the biblatex `type` field to indicate the type,
e.g. "Paper", or "Poster". `venue` and `eventdate` may be useful
too, though `eventdate` will not be rendered by most CSL styles.
Note that `venue` is for the event's venue, unlike `location`
which describes the publisher's location; do not use the latter
for an unpublished conference paper.


## Specifying a citation style

Citations and references can be formatted using any style supported by the
[Citation Style Language], listed in the [Zotero Style Repository].
These files are specified using the `--csl` option or the `csl`
(or `citation-style`) metadata field.  By default, pandoc will
use the [Chicago Manual of Style] author-date format.  (You can
override this default by copying a CSL style of your choice
to `default.csl` in your user data directory.)
The CSL project provides further information on [finding and
editing styles].

The `--citation-abbreviations` option (or the
`citation-abbreviations` metadata field) may be used to specify
a JSON file containing abbreviations of journals that should be
used in formatted bibliographies when `form="short"` is
specified.  The format of the file can be illustrated with an
example:


    { "default": {
        "container-title": {
                "Lloyd's Law Reports": "Lloyd's Rep",
                "Estates Gazette": "EG",
                "Scots Law Times": "SLT"
        }
      }
    }


## Citations in note styles

Pandoc's citation processing is designed to allow you to
move between author-date, numerical, and note styles without
modifying the Markdown source.  When you're using a note
style, avoid inserting footnotes manually. Instead, insert
citations just as you would in an author-date style---for
example,

    Blah blah [@foo, p. 33].

The footnote will be created automatically. Pandoc will take
care of removing the space and moving the note before or
after the period, depending on the setting of
`notes-after-punctuation`, as described below in [Other relevant
metadata fields].

In some cases you may need to put a citation inside a regular
footnote.  Normal citations in footnotes (such as `[@foo, p.
33]`) will be rendered in parentheses.  In-text citations (such
as `@foo [p. 33]`) will be rendered without parentheses. (A
comma will be added if appropriate.)  Thus:

    [^1]:  Some studies [@foo; @bar, p. 33] show that
    frubulicious zoosnaps are quantical.  For a survey
    of the literature, see @baz [chap. 1].


## Placement of the bibliography

If the style calls for a list of works cited, it will be placed
in a div with id `refs`, if one exists:

    ::: {#refs}
    :::

Otherwise, it will be placed at the end of the document.
Generation of the bibliography can be suppressed by setting
`suppress-bibliography: true` in the YAML metadata.

If you wish the bibliography to have a section heading, you can
set `reference-section-title` in the metadata, or put the heading
at the beginning of the div with id `refs` (if you are using it)
or at the end of your document:

    last paragraph...

    # References

The bibliography will be inserted after this heading.  Note that
the `unnumbered` class will be added to this heading, so that the
section will not be numbered.

If you want to put the bibliography into a variable in your
template, one way to do that is to put the div with id `refs`
into a metadata field, e.g.

    ---
    refs: |
       ::: {#refs}
       :::
    ...

You can then put the variable `$refs$` into your template where
you want the bibliography to be placed.

## Including uncited items in the bibliography

If you want to include items in the bibliography without actually
citing them in the body text, you can define a dummy `nocite` metadata
field and put the citations there:

    ---
    nocite: |
      @item1, @item2
    ...

    @item3

In this example, the document will contain a citation for `item3`
only, but the bibliography will contain entries for `item1`, `item2`, and
`item3`.

It is possible to create a bibliography with all the citations,
whether or not they appear in the document, by using a wildcard:

    ---
    nocite: |
      @*
    ...

For LaTeX output, you can also use [`natbib`] or [`biblatex`] to
render the bibliography. In order to do so, specify bibliography
files as outlined above, and add `--natbib` or `--biblatex`
argument to pandoc invocation. Bear in mind that bibliography
files have to be in either BibTeX (for `--natbib`)
or BibLaTeX (for `--biblatex`) format.

## Other relevant metadata fields

A few other metadata fields affect bibliography formatting:

`link-citations`
:   If true, citations will be hyperlinked to the
    corresponding bibliography entries (for author-date and
    numerical styles only).  Defaults to false.

`link-bibliography`
:   If true, DOIs, PMCIDs, PMID, and URLs in bibliographies will
    be rendered as hyperlinks.  (If an entry contains a DOI, PMCID,
    PMID, or URL, but none of these fields are rendered by the style,
    then the title, or in the absence of a title the whole entry, will
    be hyperlinked.)  Defaults to true.

`lang`
:   The `lang` field will affect how the style is localized,
    for example in the translation of labels, the use
    of quotation marks, and the way items are sorted.
    (For backwards compatibility, `locale` may be used instead
    of `lang`, but this use is deprecated.)

    A BCP 47 language tag is expected:  for example, `en`,
    `de`, `en-US`, `fr-CA`, `ug-Cyrl`.  The unicode extension
    syntax (after `-u-`) may be used to specify options for
    collation (sorting) more precisely. Here are some examples:

    - `zh-u-co-pinyin`: Chinese with the Pinyin collation.
    - `es-u-co-trad`: Spanish with the traditional collation
      (with `Ch` sorting after `C`).
    - `fr-u-kb`: French with "backwards" accent sorting
      (with `coté` sorting after `côte`).
    - `en-US-u-kf-upper`: English with uppercase letters sorting
       before lower (default is lower before upper).

`notes-after-punctuation`
:    If true (the default for note styles), pandoc will put
     footnote references or superscripted numerical citations
     after following punctuation.  For example, if the source
     contains `blah blah [@jones99].`, the result will look like
     `blah blah.[^1]`, with the note moved after the period and
     the space collapsed.  If false, the space will still be
     collapsed, but the footnote will not be moved after the
     punctuation.  The option may also be used in numerical styles
     that use superscripts for citation numbers (but for these
     styles the default is not to move the citation).


# Slide shows

You can use pandoc to produce an HTML + JavaScript slide presentation
that can be viewed via a web browser.  There are five ways to do this,
using [S5], [DZSlides], [Slidy], [Slideous], or [reveal.js].
You can also produce a PDF slide show using LaTeX [`beamer`], or
slide shows in Microsoft [PowerPoint] format.

Here's the Markdown source for a simple slide show, `habits.txt`:

    % Habits
    % John Doe
    % March 22, 2005

    # In the morning

    ## Getting up

    - Turn off alarm
    - Get out of bed

    ## Breakfast

    - Eat eggs
    - Drink coffee

    # In the evening

    ## Dinner

    - Eat spaghetti
    - Drink wine

    ------------------

    ![picture of spaghetti](images/spaghetti.jpg)

    ## Going to sleep

    - Get in bed
    - Count sheep

To produce an HTML/JavaScript slide show, simply type

    pandoc -t FORMAT -s habits.txt -o habits.html

where `FORMAT` is either `s5`, `slidy`, `slideous`, `dzslides`, or `revealjs`.

For Slidy, Slideous, reveal.js, and S5, the file produced by
pandoc with the `-s/--standalone` option embeds a link to
JavaScript and CSS files, which are assumed to be available at
the relative path `s5/default` (for S5), `slideous` (for
Slideous), `reveal.js` (for reveal.js), or at the Slidy website
at `w3.org` (for Slidy).  (These paths can be changed by setting
the `slidy-url`, `slideous-url`, `revealjs-url`, or `s5-url`
variables; see [Variables for HTML slides], above.) For
DZSlides, the (relatively short) JavaScript and CSS are included
in the file by default.

With all HTML slide formats, the `--self-contained` option can
be used to produce a single file that contains all of the data
necessary to display the slide show, including linked scripts,
stylesheets, images, and videos.

To produce a PDF slide show using beamer, type

    pandoc -t beamer habits.txt -o habits.pdf

Note that a reveal.js slide show can also be converted to a PDF
by printing it to a file from the browser.

To produce a PowerPoint slide show, type

    pandoc habits.txt -o habits.pptx

## Structuring the slide show

By default, the *slide level* is the highest heading level in
the hierarchy that is followed immediately by content, and not another
heading, somewhere in the document. In the example above, level-1 headings
are always followed by level-2 headings, which are followed by content,
so the slide level is 2. This default can be overridden using the
`--slide-level` option.

The document is carved up into slides according to the following
rules:

  * A horizontal rule always starts a new slide.

  * A heading at the slide level always starts a new slide.

  * Headings *below* the slide level in the hierarchy create
    headings *within* a slide.  (In beamer, a "block" will be
    created.  If the heading has the class `example`, an
    `exampleblock` environment will be used; if it has the class
    `alert`, an `alertblock` will be used; otherwise a regular
    `block` will be used.)

  * Headings *above* the slide level in the hierarchy create
    "title slides," which just contain the section title
    and help to break the slide show into sections.
    Non-slide content under these headings will be included
    on the title slide (for HTML slide shows) or in a
    subsequent slide with the same title (for beamer).

  * A title page is constructed automatically from the document's title
    block, if present. (In the case of beamer, this can be disabled
    by commenting out some lines in the default template.)

These rules are designed to support many different styles of slide show. If
you don't care about structuring your slides into sections and subsections,
you can either just use level-1 headings for all slides (in that case, level 1
will be the slide level) or you can set `--slide-level=0`.

Note:  in reveal.js slide shows, if slide level is 2, a two-dimensional
layout will be produced, with level-1 headings building horizontally
and level-2 headings building vertically. It is not recommended that
you use deeper nesting of section levels with reveal.js unless you set
`--slide-level=0` (which lets reveal.js produce a one-dimensional layout
and only interprets horizontal rules as slide boundaries).

### PowerPoint layout choice

When creating slides, the pptx writer chooses from a number of pre-defined
layouts, based on the content of the slide:

Title Slide
:   This layout is used for the initial slide, which is generated and
    filled from the metadata fields `date`, `author`, and `title`, if
    they are present.

Section Header
:   This layout is used for what pandoc calls “title slides”, i.e.
    slides which start with a header which is above the slide level in
    the hierarchy.

Two Content
:   This layout is used for two-column slides, i.e. slides containing a
    div with class `columns` which contains at least two divs with class
    `column`.

Comparison
:   This layout is used instead of “Two Content” for any two-column
    slides in which at least one column contains text followed by
    non-text (e.g. an image or a table).

Content with Caption
:   This layout is used for any non-two-column slides which contain text
    followed by non-text (e.g. an image or a table).

Blank
:   This layout is used for any slides which only contain blank content,
    e.g. a slide containing only speaker notes, or a slide containing
    only a non-breaking space.

Title and Content
:   This layout is used for all slides which do not match the criteria
    for another layout.

These layouts are chosen from the default pptx reference doc included with
pandoc, unless an alternative reference doc is specified using
`--reference-doc`.

## Incremental lists

By default, these writers produce lists that display "all at once."
If you want your lists to display incrementally (one item at a time),
use the `-i` option. If you want a particular list to depart from the
default, put it in a `div` block with class `incremental` or
`nonincremental`. So, for example, using the `fenced div` syntax, the
following would be incremental regardless of the document default:

    ::: incremental

    - Eat spaghetti
    - Drink wine

    :::

or

    ::: nonincremental

    - Eat spaghetti
    - Drink wine

    :::

While using `incremental` and `nonincremental` divs is the
recommended method of setting incremental lists on a per-case basis,
an older method is also supported: putting lists inside a blockquote
will depart from the document default (that is, it will display
incrementally without the `-i` option and all at once with the `-i`
option):

    > - Eat spaghetti
    > - Drink wine

Both methods allow incremental and nonincremental lists to be mixed
in a single document.

If you want to include a block-quoted list, you can work around
this behavior by putting the list inside a fenced div, so that
it is not the direct child of the block quote:

    > ::: wrapper
    > - a
    > - list in a quote
    > :::

## Inserting pauses

You can add "pauses" within a slide by including a paragraph containing
three dots, separated by spaces:

    # Slide with a pause

    content before the pause

    . . .

    content after the pause

Note: this feature is not yet implemented for PowerPoint output.

## Styling the slides

You can change the style of HTML slides by putting customized CSS files
in `$DATADIR/s5/default` (for S5), `$DATADIR/slidy` (for Slidy),
or `$DATADIR/slideous` (for Slideous),
where `$DATADIR` is the user data directory (see `--data-dir`, above).
The originals may be found in pandoc's system data directory (generally
`$CABALDIR/pandoc-VERSION/s5/default`). Pandoc will look there for any
files it does not find in the user data directory.

For dzslides, the CSS is included in the HTML file itself, and may
be modified there.

All [reveal.js configuration options] can be set through variables.
For example, themes can be used by setting the `theme` variable:

    -V theme=moon

Or you can specify a custom stylesheet using the `--css` option.

To style beamer slides, you can specify a `theme`, `colortheme`,
`fonttheme`, `innertheme`, and `outertheme`, using the `-V` option:

    pandoc -t beamer habits.txt -V theme:Warsaw -o habits.pdf

Note that heading attributes will turn into slide attributes
(on a `<div>` or `<section>`) in HTML slide formats, allowing you
to style individual slides.  In beamer, a number of heading
classes and attributes are recognized as frame options and
will be passed through as options to the frame: see
[Frame attributes in beamer], below.

## Speaker notes

Speaker notes are supported in reveal.js, PowerPoint (pptx),
and beamer output. You can add notes to your Markdown document thus:

    ::: notes

    This is my note.

    - It can contain Markdown
    - like this list

    :::

To show the notes window in reveal.js, press `s` while viewing the
presentation. Speaker notes in PowerPoint will be available, as usual,
in handouts and presenter view.

Notes are not yet supported for other slide formats, but the notes
will not appear on the slides themselves.

## Columns

To put material in side by side columns, you can use a native
div container with class `columns`, containing two or more div
containers with class `column` and a `width` attribute:

    :::::::::::::: {.columns}
    ::: {.column width="40%"}
    contents...
    :::
    ::: {.column width="60%"}
    contents...
    :::
    ::::::::::::::

Note: Specifying column widths does not currently work for PowerPoint.

### Additional columns attributes in beamer

The div containers with classes `columns` and `column` can optionally have
an `align` attribute.
The class `columns` can optionally have a `totalwidth` attribute or an
`onlytextwidth` class.

    :::::::::::::: {.columns align=center totalwidth=8em}
    ::: {.column width="40%"}
    contents...
    :::
    ::: {.column width="60%" align=bottom}
    contents...
    :::
    ::::::::::::::

The `align` attributes on `columns` and `column` can be used with the
values `top`, `top-baseline`, `center` and `bottom` to vertically align
the columns. It defaults to `top` in `columns`.

The `totalwidth` attribute limits the width of the columns to the given value.

    :::::::::::::: {.columns align=top .onlytextwidth}
    ::: {.column width="40%" align=center}
    contents...
    :::
    ::: {.column width="60%"}
    contents...
    :::
    ::::::::::::::

The class `onlytextwidth` sets the `totalwidth` to `\textwidth`.

See Section 12.7 of the [Beamer User's Guide] for more details.

## Frame attributes in beamer

Sometimes it is necessary to add the LaTeX `[fragile]` option to
a frame in beamer (for example, when using the `minted` environment).
This can be forced by adding the `fragile` class to the heading
introducing the slide:

    # Fragile slide {.fragile}

All of the other frame attributes described in Section 8.1 of
the [Beamer User's Guide] may also be used: `allowdisplaybreaks`,
`allowframebreaks`, `b`, `c`, `s`, `t`, `environment`, `label`, `plain`,
`shrink`, `standout`, `noframenumbering`, `squeeze`.
`allowframebreaks` is recommended especially for bibliographies, as
it allows multiple slides to be created if the content overfills the
frame:

    # References {.allowframebreaks}

In addition, the `frameoptions` attribute may be used to
pass arbitrary frame options to a beamer slide:

    # Heading {frameoptions="squeeze,shrink,customoption=foobar"}

## Background in reveal.js, beamer, and pptx

Background images can be added to self-contained reveal.js slide shows,
beamer slide shows, and pptx slide shows.

### On all slides (beamer, reveal.js, pptx)

With beamer and reveal.js, the configuration option `background-image` can be
used either in the YAML metadata block or as a command-line variable to get the same image on every slide.

Note that for reveal.js, the `background-image` will be used as
a `parallaxBackgroundImage` (see below).

For pptx, you can use a `--reference-doc` in which
background images have been set on the [relevant
layouts](#powerpoint-layout-choice).

#### `parallaxBackgroundImage` (reveal.js)

For reveal.js, there is also the reveal.js-native option
`parallaxBackgroundImage`, which produces a parallax scrolling background.
You must also set `parallaxBackgroundSize`, and can optionally set
`parallaxBackgroundHorizontal`
and `parallaxBackgroundVertical` to configure the scrolling behaviour.
See the [reveal.js
documentation](https://revealjs.com/backgrounds/#parallax-background)
for more details about the meaning of these options.

In reveal.js's overview mode, the parallaxBackgroundImage will show up
only on the first slide.

### On individual slides (reveal.js, pptx)

To set an image for a particular reveal.js or pptx slide, add
`{background-image="/path/to/image"}` to the first slide-level heading on the
slide (which may even be empty).

As the [HTML writers pass unknown attributes
through](#extension-link_attributes), other reveal.js background settings also
work on individual slides, including `background-size`, `background-repeat`,
`background-color`, `transition`, and `transition-speed`. (The `data-` prefix
will automatically be added.)

Note: `data-background-image` is also supported in pptx for consistency with
reveal.js – if `background-image` isn’t found, `data-background-image` will be
checked.

### On the title slide (reveal.js, pptx)

To add a background image to the automatically generated title slide for
reveal.js, use the `title-slide-attributes` variable in the YAML metadata block.
It must contain a map of attribute names and values. (Note that the `data-`
prefix is required here, as it isn’t added automatically.)

For pptx, pass a `--reference-doc` with the background
image set on the “Title Slide” layout.

### Example (reveal.js)

```
---
title: My Slide Show
parallaxBackgroundImage: /path/to/my/background_image.png
title-slide-attributes:
    data-background-image: /path/to/title_image.png
    data-background-size: contain
---

## Slide One

Slide 1 has background_image.png as its background.

## {background-image="/path/to/special_image.jpg"}

Slide 2 has a special image for its background, even though the heading has no content.
```

# EPUBs

## EPUB Metadata

There are two ways to specify metadata for an EPUB. The first is to use
the `--epub-metadata` option, which takes as its argument an XML file
with [Dublin Core elements].

The second way is to use YAML, either in a
[YAML metadata block][Extension: `yaml_metadata_block`] in a Markdown
document, or in a separate YAML file specified with `--metadata-file`.
Here is an example of a YAML metadata block with EPUB metadata:

    ---
    title:
    - type: main
      text: My Book
    - type: subtitle
      text: An investigation of metadata
    creator:
    - role: author
      text: John Smith
    - role: editor
      text: Sarah Jones
    identifier:
    - scheme: DOI
      text: doi:10.234234.234/33
    publisher:  My Press
    rights: © 2007 John Smith, CC BY-NC
    ibooks:
      version: 1.3.4
    ...

The following fields are recognized:

`identifier`
  ~ Either a string value or an object with fields `text` and
    `scheme`.  Valid values for `scheme` are `ISBN-10`,
    `GTIN-13`, `UPC`, `ISMN-10`, `DOI`, `LCCN`, `GTIN-14`,
    `ISBN-13`, `Legal deposit number`, `URN`, `OCLC`,
    `ISMN-13`, `ISBN-A`, `JP`, `OLCC`.

`title`
  ~ Either a string value, or an object with fields `file-as` and
    `type`, or a list of such objects.  Valid values for `type` are
    `main`, `subtitle`, `short`, `collection`, `edition`, `extended`.

`creator`
  ~ Either a string value, or an object with fields `role`, `file-as`,
    and `text`, or a list of such objects.  Valid values for `role` are
    [MARC relators], but
    pandoc will attempt to translate the human-readable versions
    (like "author" and "editor") to the appropriate marc relators.

`contributor`
  ~ Same format as `creator`.

`date`
  ~ A string value in `YYYY-MM-DD` format.  (Only the year is necessary.)
    Pandoc will attempt to convert other common date formats.

`lang` (or legacy: `language`)
  ~ A string value in [BCP 47] format.  Pandoc will default to the local
    language if nothing is specified.

`subject`
  ~ Either a string value, or an object with fields `text`, `authority`,
    and `term`, or a list of such objects. Valid values for `authority`
    are either a [reserved authority value] (currently `AAT`, `BIC`,
    `BISAC`, `CLC`, `DDC`, `CLIL`, `EuroVoc`, `MEDTOP`, `LCSH`, `NDC`,
    `Thema`, `UDC`, and `WGS`) or an absolute IRI identifying a custom
    scheme. Valid values for `term` are defined by the scheme.

`description`
  ~ A string value.

`type`
  ~ A string value.

`format`
  ~ A string value.

`relation`
  ~ A string value.

`coverage`
  ~ A string value.

`rights`
  ~ A string value.

`belongs-to-collection`
  ~ A string value.  Identifies the name of a collection to which
    the EPUB Publication belongs.

`group-position`
  ~ The `group-position` field indicates the numeric position in which
    the EPUB Publication belongs relative to other works belonging to
    the same `belongs-to-collection` field.

`cover-image`
  ~ A string value (path to cover image).

`css` (or legacy: `stylesheet`)
  ~ A string value (path to CSS stylesheet).

`page-progression-direction`
  ~ Either `ltr` or `rtl`. Specifies the `page-progression-direction`
    attribute for the [`spine` element].

`accessModes`
  ~ An array of strings ([schema][accessibility schema]).
    Defaults to `["textual"]`.

`accessModeSufficient`
  ~ An array of strings ([schema][accessibility schema]).
    Defaults to `["textual"]`.

`accessibilityHazards`
  ~ An array of strings ([schema][accessibility schema]).
    Defaults to `["none"]`.

`accessibilityFeatures`
  ~ An array of strings ([schema][accessibility schema]).
    Defaults to

        - "alternativeText"
        - "readingOrder"
        - "structuralNavigation"
        - "tableOfContents"

`accessibilitySummary`
  ~ A string value.

`ibooks`
  ~ iBooks-specific metadata, with the following fields:

    - `version`: (string)
    - `specified-fonts`: `true`|`false` (default `false`)
    - `ipad-orientation-lock`: `portrait-only`|`landscape-only`
    - `iphone-orientation-lock`: `portrait-only`|`landscape-only`
    - `binding`: `true`|`false` (default `true`)
    - `scroll-axis`: `vertical`|`horizontal`|`default`

[accessibility schema]:  https://kb.daisy.org/publishing/docs/metadata/schema.org/index.html
[MARC relators]: https://loc.gov/marc/relators/relaterm.html
[reserved authority value]: https://idpf.github.io/epub-registries/authorities/
[`spine` element]: http://idpf.org/epub/301/spec/epub-publications.html#sec-spine-elem

## The `epub:type` attribute

For `epub3` output, you can mark up the heading that corresponds to an EPUB
chapter using the [`epub:type` attribute][epub-type]. For example, to set
the attribute to the value `prologue`, use this Markdown:

    # My chapter {epub:type=prologue}

Which will result in:

    <body epub:type="frontmatter">
      <section epub:type="prologue">
        <h1>My chapter</h1>

Pandoc will output `<body epub:type="bodymatter">`, unless
you use one of the following values, in which case either
`frontmatter` or `backmatter` will be output.

`epub:type` of first section      `epub:type` of body
----------------------------      ------------------
prologue                          frontmatter
abstract                          frontmatter
acknowledgments                   frontmatter
copyright-page                    frontmatter
dedication                        frontmatter
credits                           frontmatter
keywords                          frontmatter
imprint                           frontmatter
contributors                      frontmatter
other-credits                     frontmatter
errata                            frontmatter
revision-history                  frontmatter
titlepage                         frontmatter
halftitlepage                     frontmatter
seriespage                        frontmatter
foreword                          frontmatter
preface                           frontmatter
frontispiece                      frontmatter
appendix                          backmatter
colophon                          backmatter
bibliography                      backmatter
index                             backmatter

[epub-type]: http://www.idpf.org/epub/31/spec/epub-contentdocs.html#sec-epub-type-attribute

## Linked media

By default, pandoc will download media referenced from any `<img>`, `<audio>`,
`<video>` or `<source>` element present in the generated EPUB,
and include it in the EPUB container, yielding a completely
self-contained EPUB.  If you want to link to external media resources
instead, use raw HTML in your source and add `data-external="1"` to the tag
with the `src` attribute.  For example:

    <audio controls="1">
      <source src="https://example.com/music/toccata.mp3"
              data-external="1" type="audio/mpeg">
      </source>
    </audio>

If the input format already is HTML then `data-external="1"` will work
as expected for `<img>` elements. Similarly, for Markdown, external
images can be declared with `![img](url){external=1}`. Note that this
only works for images; the other media elements have no native
representation in pandoc's AST and require the use of raw HTML.

## EPUB styling

By default, pandoc will include some basic styling
contained in its `epub.css` data file.  (To see this,
use `pandoc --print-default-data-file epub.css`.)
To use a different CSS file, just use the `--css` command
line option.  A few inline styles are defined in addition; these
are essential for correct formatting of pandoc's HTML output.

The `document-css` variable may be set if the more opinionated
styling of pandoc's default HTML templates is desired (and
in that case the variables defined in [Variables for HTML] may
be used to fine-tune the style).

# Chunked HTML

`pandoc -t chunkedhtml` will produce a zip archive of linked
HTML files, one for each section of the original document.
Internal links will automatically be adjusted to point to
the right place, images linked to under the working directory
will be incorporated, and navigation links will be added.
In addition, a JSON file `sitemap.json` will be included
describing the hierarchical structure of the files.

If an output file without an extension is specified, then
it will be interpreted as a directory and the zip archive
will be automatically unpacked into it (unless it already
exists, in which case an error will be raised).  Otherwise
a `.zip` file will be produced.

The navigation links can be customized by adjusting the
template.  By default, a table of contents is included only
on the top page. To include it on every page, set the
`toc` variable manually.

# Jupyter notebooks

When creating a [Jupyter notebook], pandoc will try to infer the
notebook structure.  Code blocks with the class `code` will be
taken as code cells, and intervening content will be taken as
Markdown cells.  Attachments will automatically be created for
images in Markdown cells. Metadata will be taken from the
`jupyter` metadata field.  For example:

````
---
title: My notebook
jupyter:
  nbformat: 4
  nbformat_minor: 5
  kernelspec:
     display_name: Python 2
     language: python
     name: python2
  language_info:
     codemirror_mode:
       name: ipython
       version: 2
     file_extension: ".py"
     mimetype: "text/x-python"
     name: "python"
     nbconvert_exporter: "python"
     pygments_lexer: "ipython2"
     version: "2.7.15"
---

# Lorem ipsum

**Lorem ipsum** dolor sit amet, consectetur adipiscing elit. Nunc luctus
bibendum felis dictum sodales.

``` code
print("hello")
```

## Pyout

``` code
from IPython.display import HTML
HTML("""
<script>
console.log("hello");
</script>
<b>HTML</b>
""")
```

## Image

This image ![image](myimage.png) will be
included as a cell attachment.
````

If you want to add cell attributes, group cells differently, or
add output to code cells, then you need to include divs to
indicate the structure. You can use either [fenced
divs][Extension: `fenced_divs`] or [native divs][Extension:
`native_divs`] for this.  Here is an example:

````
:::::: {.cell .markdown}
# Lorem

**Lorem ipsum** dolor sit amet, consectetur adipiscing elit. Nunc luctus
bibendum felis dictum sodales.
::::::

:::::: {.cell .code execution_count=1}
``` {.python}
print("hello")
```

::: {.output .stream .stdout}
```
hello
```
:::
::::::

:::::: {.cell .code execution_count=2}
``` {.python}
from IPython.display import HTML
HTML("""
<script>
console.log("hello");
</script>
<b>HTML</b>
""")
```

::: {.output .execute_result execution_count=2}
```{=html}
<script>
console.log("hello");
</script>
<b>HTML</b>
hello
```
:::
::::::
````

If you include raw HTML or TeX in an output cell, use the
[raw attribute](#extension-raw_attribute), as shown
in the last cell of the example above.  Although pandoc can
process "bare" raw HTML and TeX, the result is often
interspersed raw elements and normal textual elements, and
in an output cell pandoc expects a single, connected raw
block.  To avoid using raw HTML or TeX except when
marked explicitly using raw attributes, we recommend
specifying the extensions `-raw_html-raw_tex+raw_attribute` when
translating between Markdown and ipynb notebooks.

Note that options and extensions that affect reading and
writing of Markdown will also affect Markdown cells in ipynb
notebooks.  For example, `--wrap=preserve` will preserve
soft line breaks in Markdown cells; `--markdown-headings=setext` will
cause Setext-style headings to be used; and `--preserve-tabs` will
prevent tabs from being turned to spaces.

# Syntax highlighting

Pandoc will automatically highlight syntax in [fenced code blocks] that
are marked with a language name.  The Haskell library [skylighting] is
used for highlighting. Currently highlighting is supported only for
HTML, EPUB, Docx, Ms, Man, and LaTeX/PDF output. To see a list
of language names that pandoc will recognize, type `pandoc
--list-highlight-languages`.

The color scheme can be selected using the `--highlight-style` option.
The default color scheme is `pygments`, which imitates the default color
scheme used by the Python library pygments (though pygments is not actually
used to do the highlighting).  To see a list of highlight styles,
type `pandoc --list-highlight-styles`.

If you are not satisfied with the predefined styles, you can
use `--print-highlight-style` to generate a JSON `.theme` file which
can be modified and used as the argument to `--highlight-style`. To
get a JSON version of the `pygments` style, for example:

    pandoc -o my.theme --print-highlight-style pygments

Then edit `my.theme` and use it like this:

    pandoc --highlight-style my.theme

If you are not satisfied with the built-in highlighting, or you
want to highlight a language that isn't supported, you can use the
`--syntax-definition` option to load a [KDE-style XML syntax definition
file](https://docs.kde.org/stable5/en/kate/katepart/highlight.html).
Before writing your own, have a look at KDE's [repository of syntax
definitions](https://github.com/KDE/syntax-highlighting/tree/master/data/syntax).

If you receive an error that pandoc "Could not read highlighting theme",
check that the JSON file is encoded with UTF-8 and has no Byte-Order Mark (BOM).

To disable highlighting, use the `--no-highlight` option.

[skylighting]: https://github.com/jgm/skylighting

# Custom Styles

Custom styles can be used in the docx, odt and ICML formats.

## Output

By default, pandoc's odt, docx and ICML output applies a predefined set of
styles for blocks such as paragraphs and block quotes, and uses largely
default formatting (italics, bold) for inlines. This will work for most
purposes, especially alongside a [reference doc](#option--reference-doc) file.
However, if you need to apply your own styles to blocks, or match a preexisting
set of styles, pandoc allows you to define custom styles for blocks and text
using `div`s and `span`s, respectively.

If you define a Div, Span, or Table with the attribute
`custom-style`, pandoc will apply your specified style to the
contained elements (with the exception of elements whose function
depends on a style, like headings, code blocks, block quotes, or
links). So, for example, using the `bracketed_spans` syntax,

    [Get out]{custom-style="Emphatically"}, he said.

would produce a file with "Get out" styled with character
style `Emphatically`. Similarly, using the `fenced_divs` syntax,

    Dickinson starts the poem simply:

    ::: {custom-style="Poetry"}
    | A Bird came down the Walk---
    | He did not know I saw---
    :::

would style the two contained lines with the `Poetry` paragraph style.

Styles will be defined in the output file as inheriting
from normal text (docx) or Default Paragraph Style (odt), if the
styles are not yet in your [reference doc](#option--reference-doc).
If they are already defined, pandoc will not alter the definition.

This feature allows for greatest customization in conjunction with
[pandoc filters]. If you want all paragraphs after block quotes to be
indented, you can write a filter to apply the styles necessary. If you
want all italics to be transformed to the `Emphasis` character style
(perhaps to change their color), you can write a filter which will
transform all italicized inlines to inlines within an `Emphasis`
custom-style `span`.

For docx or odt output, you don't need to enable any extensions for
custom styles to work.

[pandoc filters]: https://pandoc.org/filters.html

## Input

The docx reader, by default, only reads those styles that it can
convert into pandoc elements, either by direct conversion or
interpreting the derivation of the input document's styles.

By enabling the [`styles` extension](#ext-styles) in the docx reader
(`-f docx+styles`), you can produce output that maintains the styles
of the input document, using the `custom-style` class. A `custom-style`
attribute will be added for each style. Divs will be created to
hold the paragraph styles, and Spans to hold the character styles.
Table styles will be applied directly to the Table.

For example, using the `custom-style-reference.docx` file in the test
directory, we have the following different outputs:

Without the `+styles` extension:

    $ pandoc test/docx/custom-style-reference.docx -f docx -t markdown
    This is some text.

    This is text with an *emphasized* text style. And this is text with a
    **strengthened** text style.

    > Here is a styled paragraph that inherits from Block Text.

And with the extension:

    $ pandoc test/docx/custom-style-reference.docx -f docx+styles -t markdown

    ::: {custom-style="First Paragraph"}
    This is some text.
    :::

    ::: {custom-style="Body Text"}
    This is text with an [emphasized]{custom-style="Emphatic"} text style.
    And this is text with a [strengthened]{custom-style="Strengthened"}
    text style.
    :::

    ::: {custom-style="My Block Style"}
    > Here is a styled paragraph that inherits from Block Text.
    :::

With these custom styles, you can use your input document as a
reference-doc while creating docx output (see below), and maintain the
same styles in your input and output files.

# Custom readers and writers

Pandoc can be extended with custom readers and writers written
in [Lua].  (Pandoc includes a Lua interpreter, so Lua need not
be installed separately.)

To use a custom reader or writer, simply specify the path to the
Lua script in place of the input or output format. For example:

    pandoc -t data/sample.lua
    pandoc -f my_custom_markup_language.lua -t latex -s

If the script is not found relative to the working directory,
it will be sought in the `custom` subdirectory of the user data
directory (see `--data-dir`).

A custom reader is a Lua script that defines one function,
Reader, which takes a string as input and returns a Pandoc
AST.  See the [Lua filters documentation] for documentation
of the functions that are available for creating pandoc
AST elements.  For parsing, the [lpeg] parsing library
is available by default. To see a sample custom reader:

    pandoc --print-default-data-file creole.lua

If you want your custom reader to have access to reader options
(e.g. the tab stop setting), you give your Reader function a
second `options` parameter.

A custom writer is a Lua script that defines a function
that specifies how to render each element in a Pandoc AST.
See the [djot-writer.lua] for a full-featured example.

Note that custom writers have no default template.  If you want
to use `--standalone` with a custom writer, you will need to
specify a template manually using `--template` or add a new
default template with the name
`default.NAME_OF_CUSTOM_WRITER.lua` to the `templates`
subdirectory of your user data directory (see [Templates]).

[Lua]: https://www.lua.org
[lpeg]:  http://www.inf.puc-rio.br/~roberto/lpeg/
[djot-writer.lua]: https://github.com/jgm/djot.lua/blob/main/djot-writer.lua

# Reproducible builds

Some of the document formats pandoc targets (such as EPUB,
docx, and ODT) include build timestamps in the generated document.
That means that the files generated on successive builds will
differ, even if the source does not.  To avoid this, set the
`SOURCE_DATE_EPOCH` environment variable, and the timestamp will
be taken from it instead of the current time.
`SOURCE_DATE_EPOCH` should contain an integer unix timestamp
(specifying the number of seconds since midnight UTC January 1, 1970).

For reproducible builds with LaTeX, you can either specify the
`pdf-trailer-id` in the metadata or leave it undefined, in which
case pandoc will create a trailer-id based on a hash of the
`SOURCE_DATE_EPOCH` and the document's contents.

Some document formats also include a unique identifier.  For
EPUB, this can be set explicitly by setting the `identifier`
metadata field (see [EPUB Metadata], above).

# Accessible PDFs and PDF archiving standards

PDF is a flexible format, and using PDF in certain contexts
requires additional conventions. For example, PDFs are not
accessible by default; they define how characters are placed on a
page but do not contain semantic information on the content.
However, it is possible to generate accessible PDFs, which use
tagging to add semantic information to the document.

Pandoc defaults to LaTeX to generate PDF. Tagging support in LaTeX
is in development and not readily available, so PDFs generated in
this way will always be untagged and not accessible. This means
that alternative engines must be used to generate accessible PDFs.

The PDF standards PDF/A and PDF/UA define further restrictions
intended to optimize PDFs for archiving and accessibility. Tagging
is commonly used in combination with these standards to ensure
best results.

Note, however, that standard compliance depends on many things,
including the colorspace of embedded images. Pandoc cannot check
this, and external programs must be used to ensure that generated
PDFs are in compliance.

## ConTeXt

ConTeXt always produces tagged PDFs, but the quality depends on
the input. The default ConTeXt markup generated by pandoc is
optimized for readability and reuse, not tagging. Enable the
[`tagging`](#extension--tagging) format extension to force markup
that is optimized for tagging. For example:

    pandoc -t context+tagging doc.md -o doc.pdf

A recent `context` version should be used, as older versions
contained a bug that lead to invalid PDF metadata.

## WeasyPrint

The HTML-based engine WeasyPrint includes experimental support for
PDF/A and PDF/UA since version 57. Tagged PDFs can created with

    pandoc --pdf-engine=weasyprint \
           --pdf-engine-opt=--pdf-variant=pdf/ua-1 ...

The feature is experimental and standard compliance should not be
assumed.

## Prince XML

The non-free HTML-to-PDf converter `prince` has extensive support
for various PDF standards as well as tagging. E.g.:

    pandoc --pdf-engine=prince \
           --pdf-engine-opt=--tagged-pdf ...

See the prince documentation for more info.

## Typst

Typst 0.12 can produce PDF/A-2b:

    pandoc --pdf-engine=typst --pdf-engine-opt=--pdf-standard=a-2b ...

## Word Processors

Word processors like LibreOffice and MS Word can also be used to
generate standardized and tagged PDF output. Pandoc does not
support direct conversions via these tools. However, pandoc can
convert a document to a `docx` or `odt` file, which can then be
opened and converted to PDF with the respective word processor.
See the documentation for [Word][word-accessible-pdfs] and
[LibreOffice][lo-pdf-export].

[word-accessible-pdfs]: https://support.microsoft.com/en-us/office/create-accessible-pdfs-064625e0-56ea-4e16-ad71-3aa33bb4b7ed
[lo-pdf-export]: https://help.libreoffice.org/latest/en-US/text/shared/01/ref_pdf_export_general.html


# Running pandoc as a web server

If you rename (or symlink) the pandoc executable to
`pandoc-server`, or if you call pandoc with `server` as the first
argument, it will start up a web server with a JSON API. This
server exposes most of the conversion functionality of pandoc. For
full documentation, see the [pandoc-server] man page.

If you rename (or symlink) the pandoc executable to
`pandoc-server.cgi`, it will function as a CGI program
exposing the same API as `pandoc-server`.

`pandoc-server` is designed to be maximally secure; it uses
Haskell's type system to provide strong guarantees that no I/O
will be performed on the server during pandoc conversions.

[pandoc-server]: https://github.com/jgm/pandoc/blob/master/doc/pandoc-server.md

# Running pandoc as a Lua interpreter

Calling the pandoc executable under the name `pandoc-lua` or with
`lua` as the first argument will make it function as a standalone
Lua interpreter. The behavior is mostly identical to that of the
[standalone `lua` executable][lua standalone], version 5.4.
All `pandoc.*` packages, as well as the packages `re` and `lpeg`,
are available via global variables. Furthermore, the globals
`PANDOC_VERSION`, `PANDOC_STATE`, and `PANDOC_API_VERSION` are
set at startup. For full documentation, see the [pandoc-lua] man page.

[lua standalone]: https://www.lua.org/manual/5.4/manual.html#7
[pandoc-lua]: https://github.com/jgm/pandoc/blob/master/doc/pandoc-lua.md

# A note on security

1. Although pandoc itself will not create or modify any files other
   than those you explicitly ask it create (with the exception
   of temporary files used in producing PDFs), a filter or custom
   writer could in principle do anything on your file system. Please
   audit filters and custom writers very carefully before using them.

2. Several input formats (including LaTeX, Org, RST, and Typst)
   support `include` directives that allow the contents of a file to be
   included in the output. An untrusted attacker could use these
   to view the contents of files on the file system. (Using the
   `--sandbox` option can protect against this threat.)

3. Several output formats (including RTF, FB2, HTML with
   `--self-contained`, EPUB, Docx, and ODT) will embed encoded
   or raw images into the output file.  An untrusted attacker
   could exploit this to view the contents of non-image files on the
   file system.  (Using the `--sandbox` option can protect
   against this threat, but will also prevent including images in
   these formats.)

4. In reading HTML files, pandoc will attempt to include the
   contents of `iframe` elements by fetching content from the
   local file or URL specified by `src`. If untrusted HTML is
   processed on a server, this has the potential to reveal anything
   readable by the process running the server. Using the `-f html+raw_html`
   will mitigate this threat by causing the whole `iframe`
   to be parsed as a raw HTML block. Using `--sandbox will also
   protect against the threat.

5. If your application uses pandoc as a Haskell library (rather than
   shelling out to the executable), it is possible to use it in a mode
   that fully isolates pandoc from your file system, by running the
   pandoc operations in the `PandocPure` monad. See the document
   [Using the pandoc API](https://pandoc.org/using-the-pandoc-api.html)
   for more details. (This corresponds to the use of the `--sandbox`
   option on the command line.)

6. Pandoc's parsers can exhibit pathological performance on some
   corner cases.  It is wise to put any pandoc operations under
   a timeout, to avoid DOS attacks that exploit these issues.
   If you are using the pandoc executable, you can add the
   command line options `+RTS -M512M -RTS` (for example) to limit
   the heap size to 512MB.  Note that the `commonmark` parser
   (including `commonmark_x` and `gfm`) is much less vulnerable
   to pathological performance than the `markdown` parser, so
   it is a better choice when processing untrusted input.

7. The HTML generated by pandoc is not guaranteed to be safe.
   If `raw_html` is enabled for the Markdown input, users can
   inject arbitrary HTML.  Even if `raw_html` is disabled,
   users can include dangerous content in URLs and attributes.
   To be safe, you should run all HTML generated from untrusted
   user input through an HTML sanitizer.

# Authors

Copyright 2006--2024 John MacFarlane (jgm@berkeley.edu). Released
under the [GPL], version 2 or greater.  This software carries no
warranty of any kind.  (See COPYRIGHT for full copyright and
warranty notices.) For a full list of contributors, see the file
AUTHORS.md in the pandoc source code.

[GPL]: https://www.gnu.org/copyleft/gpl.html "GNU General Public License"
[YAML]: https://yaml.org/spec/1.2/spec.html "YAML v1.2 Spec"<|MERGE_RESOLUTION|>--- conflicted
+++ resolved
@@ -3891,7 +3891,6 @@
 Note that for Org, this does not include roman numerals or the `#` placeholder
 that are enabled by the extension in Pandoc's Markdown.
 
-<<<<<<< HEAD
 Assume that you have some bullets that start with parenthesized digits or alphabetical chars,
 and you don't want them to be interpreted as fancy list items
 (e.g. because you need to manage the numbering yourself):
@@ -3910,10 +3909,7 @@
 when writing (e.g. `-t markdown-fancy_lists`), otherwise 
 the parentheses will be escaped in markdown (see [Backslash Escapes](#backslash-escapes)).
 
-#### Extension: `element_citations` ####
-=======
 ### Extension: `element_citations` ###
->>>>>>> bb6c58c8
 
 In the `jats` output formats, this causes reference items to
 be replaced with `<element-citation>` elements. These
