# Pandoc with citeproc-hs

<<<<<<< HEAD
[@nonexistent]

@nonexistent

@item1 says blah. @item1 [p. 30] says blah.
@item1 [p. 30, with suffix] says blah.
@item1 [-@item2 p. 30; see also @item3] says blah.

In a note.[^1] A citation group
[see @item1 p. 34-35; also @item3 chap. 3]. Another one
[see @item1 p. 34-35]. And another one in a note.[^2] Citation with
a suffix and locator [@item1 pp. 33, 35-37, and nowhere else].
Citation with suffix only [@item1, and nowhere else].

Now some modifiers.[^3]
=======
- [@nonexistent]
- @nonexistent
- @item1 says blah.
- @item1 [p. 30] says blah.
- @item1 [p. 30, with suffix] says blah.
- @item1 [-@item2 p. 30; see also @item3] says blah.
- In a note.[^1]
- A citation group [see @item1, p. 34-35; also @item3 chap. 3].
- Another one [see
  @item1 p. 34-35].
- And another one in a note.[^2]
- Citation with a suffix and locator [@item1, pp. 33, 35-37, and nowhere else].
- Citation with suffix only [@item1, and nowhere else].
- Now some modifiers.[^3]
>>>>>>> 4c21c556

Now with some markup [*see* @item1 p. **32**].

# References

[^1]:
    A citation without locators [@item3].

[^2]:
    Some citations [see @item2 chap. 3; @item3; @item1].

[^3]:
<<<<<<< HEAD
    Like a citation without author: [-@item1], and now Doe with a
    locator [-@item2 p. 44].
=======
     Like a citation without author: [-@item1], and now Doe with a
     locator [-@item2, p. 44].

# References
>>>>>>> 4c21c556
<|MERGE_RESOLUTION|>--- conflicted
+++ resolved
@@ -1,22 +1,5 @@
 # Pandoc with citeproc-hs
 
-<<<<<<< HEAD
-[@nonexistent]
-
-@nonexistent
-
-@item1 says blah. @item1 [p. 30] says blah.
-@item1 [p. 30, with suffix] says blah.
-@item1 [-@item2 p. 30; see also @item3] says blah.
-
-In a note.[^1] A citation group
-[see @item1 p. 34-35; also @item3 chap. 3]. Another one
-[see @item1 p. 34-35]. And another one in a note.[^2] Citation with
-a suffix and locator [@item1 pp. 33, 35-37, and nowhere else].
-Citation with suffix only [@item1, and nowhere else].
-
-Now some modifiers.[^3]
-=======
 - [@nonexistent]
 - @nonexistent
 - @item1 says blah.
@@ -31,9 +14,7 @@
 - Citation with a suffix and locator [@item1, pp. 33, 35-37, and nowhere else].
 - Citation with suffix only [@item1, and nowhere else].
 - Now some modifiers.[^3]
->>>>>>> 4c21c556
-
-Now with some markup [*see* @item1 p. **32**].
+- With some markup [*see* @item1 p. **32**].
 
 # References
 
@@ -44,12 +25,5 @@
     Some citations [see @item2 chap. 3; @item3; @item1].
 
 [^3]:
-<<<<<<< HEAD
     Like a citation without author: [-@item1], and now Doe with a
-    locator [-@item2 p. 44].
-=======
-     Like a citation without author: [-@item1], and now Doe with a
-     locator [-@item2, p. 44].
-
-# References
->>>>>>> 4c21c556
+    locator [-@item2 p. 44].