{-# OPTIONS_GHC -Wall #-}
-- RunTests.hs - run test suite for pandoc
-- This script is designed to be run from the tests directory.
-- It assumes the pandoc executable is in dist/build/pandoc.
--
-- runhaskell -i.. RunTests.hs [lhs]
--
-- If the lhs argument is provided, tests for lhs support will be
-- run.  These presuppose that pandoc has been compiled with the
-- -fhighlighting flag, so these tests are not run by default.
--
-- This program assumes that the Diff package has been installed:
-- cabal install Diff

module Main where
import System.IO ( openTempFile, stderr, stdout, hFlush )
import System.Process ( runProcess, waitForProcess )
import System.FilePath ( (</>), (<.>) )
import System.Directory
import System.Environment
import System.Exit
import Text.Printf
import Data.Algorithm.Diff
import Data.String.Utils ( replace )
import Prelude hiding ( readFile )
import qualified Data.ByteString.Lazy as B
import Data.ByteString.Lazy.UTF8 (toString, fromString)

readFileUTF8 :: FilePath -> IO String
readFileUTF8 f = B.readFile f >>= return . toString

pandocPath :: FilePath
pandocPath = ".." </> "dist" </> "build" </> "pandoc" </> "pandoc"

data TestResult = TestPassed
                | TestError ExitCode
                | TestFailed [(DI, String)]
     deriving (Eq)

instance Show TestResult where
  show TestPassed     = "PASSED"
  show (TestError ec) = "ERROR " ++ show ec
  show (TestFailed d) = "FAILED\n" ++ showDiff d

showDiff :: [(DI, String)] -> String
showDiff []             = ""
showDiff ((F, ln) : ds) = "|TEST| " ++ ln ++ "\n" ++ showDiff ds
showDiff ((S, ln) : ds) = "|NORM| " ++ ln ++ "\n" ++ showDiff ds
showDiff ((B, _ ) : ds) = showDiff ds

writerFormats :: [String]
writerFormats = [ "native"
                , "html"
                , "docbook"
                , "opendocument"
                , "latex"
                , "context"
                , "texinfo"
                , "man"
                , "plain"
                , "markdown"
                , "rst"
                , "mediawiki"
                , "textile"
                , "rtf"
                ]

lhsWriterFormats :: [String]
lhsWriterFormats = [ "markdown"
                   , "markdown+lhs"
                   , "rst"
                   , "rst+lhs"
                   , "latex"
                   , "latex+lhs"
                   , "html"
                   , "html+lhs"
                   ]

lhsReaderFormats :: [String]
lhsReaderFormats = [ "markdown+lhs"
                   , "rst+lhs"
                   , "latex+lhs"
                   ]

main :: IO ()
main = do
  args <- getArgs
  let runLhsTests = "lhs" `elem` args
  r1s <- mapM runWriterTest writerFormats
  r2 <- runS5WriterTest "basic" ["-s"] "s5"
  r3 <- runS5WriterTest "fancy" ["-s","-m","-i"] "s5"
  r4 <- runS5WriterTest "fragment" [] "html"
  r5 <- runS5WriterTest "inserts"  ["-s", "-H", "insert",
            "-B", "insert", "-A", "insert", "-c", "main.css"] "html"
  r6 <- runTest "markdown reader" ["-r", "markdown", "-w", "native", "-s", "-S"]
             "testsuite.txt" "testsuite.native"
  r7 <- runTest "markdown reader (tables)" ["-r", "markdown", "-w", "native"]
             "tables.txt" "tables.native"
  r7a <- runTest "markdown reader (more)" ["-r", "markdown", "-w", "native"]
             "markdown-reader-more.txt" "markdown-reader-more.native"
  r8 <- runTest "rst reader" ["-r", "rst", "-w", "native", "-s", "-S"]
             "rst-reader.rst" "rst-reader.native"
  r8a <- runTest "rst reader (tables)" ["-r", "rst", "-w", "native"]
             "tables.rst" "tables-rstsubset.native"
  r9 <- runTest "html reader" ["-r", "html", "-w", "native", "-s"]
             "html-reader.html" "html-reader.native"
  r10 <- runTest "latex reader" ["-r", "latex", "-w", "native", "-s", "-R"]
             "latex-reader.latex" "latex-reader.native"
  r11 <- runTest "native reader" ["-r", "native", "-w", "native", "-s"]
             "testsuite.native" "testsuite.native"
<<<<<<< HEAD
  r14s <- mapM (\style -> runTest ("markdown reader (citations) (" ++ style ++ ")") ["-r", "markdown", "-w", "html", "--bibliography", "biblio.bib", "--csl", style ++ ".csl"] "markdown-citations.txt" ("markdown-citations." ++ style ++ ".html")) ["chicago-author-date","ieee","mhra"]
  let citopts = ["--bibliography", "biblio.bib", "--csl", "chicago-author-date.csl"]
  r15 <- runTest "markdown writer (citations)" (["-r", "markdown", "-w", "markdown"]    ++ citopts)
             "markdown-citations.txt" "markdown-citations.txt"
  r16s <- runLatexCitationTests citopts "biblatex"
  r17s <- runLatexCitationTests citopts "natbib"
=======
  r14s <- mapM (\style -> runTest ("markdown reader (citations) (" ++ style ++ ")") ["-r", "markdown", "-w", "markdown", "--bibliography", "biblio.bib", "--csl", style ++ ".csl", "--no-wrap"] "markdown-citations.txt" ("markdown-citations." ++ style ++ ".txt")) ["chicago-author-date","ieee","mhra"]
>>>>>>> 4c21c556
  r12s <- if runLhsTests
             then mapM runLhsWriterTest lhsWriterFormats
             else putStrLn "Skipping lhs writer tests because they presuppose highlighting support" >> return []
  r13s <- if runLhsTests
             then mapM runLhsReaderTest lhsReaderFormats
             else putStrLn "Skipping lhs reader tests because they presuppose highlighting support" >> return []
  let results = r1s ++

                [ r2, r3, r4, r5 -- S5
                , r6, r7, r7a    -- markdown reader
                , r8, r8a        -- rst
                , r9             -- html
                , r10            -- latex
                , r11            -- native
                , r15            -- markdown citations
                ] ++ r12s ++ r13s ++ r14s ++ r16s ++ r17s
  if all id results
     then do
       putStrLn "\nAll tests passed."
       exitWith ExitSuccess
     else do
       let failures = length $ filter not results
       putStrLn $ "\n" ++ show failures ++ " tests failed."
       exitWith (ExitFailure failures)

-- makes sure file is fully closed after reading
readFile' :: FilePath -> IO String
readFile' f = do s <- readFileUTF8 f
                 return $! (length s `seq` s)

runLhsWriterTest :: String -> IO Bool
runLhsWriterTest format =
  runTest ("(lhs) " ++ format ++ " writer") ["-r", "native", "-s", "-w", format] "lhs-test.native" ("lhs-test" <.> format)

runLhsReaderTest :: String -> IO Bool
runLhsReaderTest format =
  runTest ("(lhs) " ++ format ++ " reader") ["-r", format, "-w", "html+lhs"] ("lhs-test" <.> format) "lhs-test.fragment.html+lhs"


runLatexCitationTests :: [String] -> String -> IO [Bool]
runLatexCitationTests o n 
  = sequence [ rt ("latex reader (" ++ n ++ " citations)") (["-r", "latex", "-w", "markdown", "-s"] ++ o')
               f "markdown-citations.txt"
             , rt ("latex writer (" ++ n ++ " citations)") (["-r", "markdown", "-w", "latex", "-s"] ++ o')
               "markdown-citations.txt" f
             ]
    where
        o' = o ++ ["--" ++ n]
        f  = n ++ "-citations.latex"
        normalize = replace "\160" " " . replace "–" "-"
        rt        = runTestWithNormalize normalize

runWriterTest :: String -> IO Bool
runWriterTest format = do
  r1 <- runTest (format ++ " writer") ["-r", "native", "-s", "-w", format] "testsuite.native" ("writer" <.> format)
  r2 <- runTest (format ++ " writer (tables)") ["-r", "native", "-w", format] "tables.native" ("tables" <.> format)
  return (r1 && r2)

runS5WriterTest :: String -> [String] -> String -> IO Bool
runS5WriterTest modifier opts format = runTest (format ++ " writer (" ++ modifier ++ ")")
                     (["-r", "native", "-w", format] ++ opts) "s5.native"  ("s5." ++ modifier <.> "html")


-- | Run a test without normalize function, return True if test passed.
runTest :: String    -- ^ Title of test
        -> [String]  -- ^ Options to pass to pandoc
        -> String    -- ^ Input filepath
        -> FilePath  -- ^ Norm (for test results) filepath
        -> IO Bool
runTest = runTestWithNormalize id

-- | Run a test with normalize function, return True if test passed.
runTestWithNormalize  :: (String -> String) -- ^ Normalize function for output
                      -> String    -- ^ Title of test
                      -> [String]  -- ^ Options to pass to pandoc
                      -> String    -- ^ Input filepath
                      -> FilePath  -- ^ Norm (for test results) filepath
                      -> IO Bool
runTestWithNormalize normalize testname opts inp norm = do
  putStr $ printf "%-28s ---> " testname
  (outputPath, hOut) <- openTempFile "" "pandoc-test"
  let inpPath = inp
  let normPath = norm
  hFlush stdout
  -- Note: COLUMNS must be set for markdown table reader
  ph <- runProcess pandocPath (opts ++ [inpPath] ++ ["--data-dir", ".."]) Nothing
        (Just [("LANG","en_US.UTF-8"),("COLUMNS", "80"),("HOME", "./")]) Nothing (Just hOut) (Just stderr)
  ec <- waitForProcess ph
  result  <- if ec == ExitSuccess
                then do
                  -- filter \r so the tests will work on Windows machines
                  outputContents <- readFile' outputPath >>= return . filter (/='\r') . normalize
                  normContents <- readFile' normPath >>= return . filter (/='\r')
                  if outputContents == normContents
                     then return TestPassed
                     else return $ TestFailed $ getDiff (lines outputContents) (lines normContents)
                else return $ TestError ec
  removeFile outputPath
  B.putStrLn (fromString $ show result)
  return (result == TestPassed)<|MERGE_RESOLUTION|>--- conflicted
+++ resolved
@@ -108,16 +108,12 @@
              "latex-reader.latex" "latex-reader.native"
   r11 <- runTest "native reader" ["-r", "native", "-w", "native", "-s"]
              "testsuite.native" "testsuite.native"
-<<<<<<< HEAD
-  r14s <- mapM (\style -> runTest ("markdown reader (citations) (" ++ style ++ ")") ["-r", "markdown", "-w", "html", "--bibliography", "biblio.bib", "--csl", style ++ ".csl"] "markdown-citations.txt" ("markdown-citations." ++ style ++ ".html")) ["chicago-author-date","ieee","mhra"]
+  r14s <- mapM (\style -> runTest ("markdown reader (citations) (" ++ style ++ ")") ["-r", "markdown", "-w", "markdown", "--bibliography", "biblio.bib", "--csl", style ++ ".csl", "--no-wrap"] "markdown-citations.txt" ("markdown-citations." ++ style ++ ".txt")) ["chicago-author-date","ieee","mhra"]
   let citopts = ["--bibliography", "biblio.bib", "--csl", "chicago-author-date.csl"]
   r15 <- runTest "markdown writer (citations)" (["-r", "markdown", "-w", "markdown"]    ++ citopts)
              "markdown-citations.txt" "markdown-citations.txt"
   r16s <- runLatexCitationTests citopts "biblatex"
   r17s <- runLatexCitationTests citopts "natbib"
-=======
-  r14s <- mapM (\style -> runTest ("markdown reader (citations) (" ++ style ++ ")") ["-r", "markdown", "-w", "markdown", "--bibliography", "biblio.bib", "--csl", style ++ ".csl", "--no-wrap"] "markdown-citations.txt" ("markdown-citations." ++ style ++ ".txt")) ["chicago-author-date","ieee","mhra"]
->>>>>>> 4c21c556
   r12s <- if runLhsTests
              then mapM runLhsWriterTest lhsWriterFormats
              else putStrLn "Skipping lhs writer tests because they presuppose highlighting support" >> return []
