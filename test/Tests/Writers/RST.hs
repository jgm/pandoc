{-# LANGUAGE OverloadedStrings #-}
module Tests.Writers.RST (tests) where

import Test.Tasty
import Tests.Helpers
import Text.Pandoc
import Text.Pandoc.Arbitrary ()
import Text.Pandoc.Builder

infix 4 =:
(=:) :: (ToString a, ToPandoc a)
     => String -> (a, String) -> TestTree
(=:) = test (purely (writeRST def . toPandoc))

tests :: [TestTree]
tests = [ testGroup "rubrics"
          [ "in list item" =:
              bulletList [header 2 (text "foo")] =?>
              "-  .. rubric:: foo"
          , "in definition list item" =:
              definitionList [(text "foo", [header 2 (text "bar"),
                                            para $ text "baz"])] =?>
              unlines
              [ "foo"
              , "    .. rubric:: bar"
              , ""
              , "    baz"]
          , "in block quote" =:
              blockQuote (header 1 (text "bar")) =?>
              "    .. rubric:: bar"
          , "with id" =:
              blockQuote (headerWith ("foo",[],[]) 1 (text "bar")) =?>
              unlines
              [ "    .. rubric:: bar"
              , "       :name: foo"]
          , "with id class" =:
              blockQuote (headerWith ("foo",["baz"],[]) 1 (text "bar")) =?>
              unlines
              [ "    .. rubric:: bar"
              , "       :name: foo"
              , "       :class: baz"]
          ]
        , testGroup "ligatures" -- handling specific sequences of blocks
          [ "a list is closed by a comment before a quote" =: -- issue 4248
            bulletList [plain "bulleted"] <> blockQuote (plain "quoted") =?>
              unlines
              [ "-  bulleted"
              , ""
              , ".."
              , ""
              , "    quoted"]
          ]
<<<<<<< HEAD
        , testGroup "inlines"
          [ "are removed when empty" =: -- #4434
            plain (strong (str "")) =?> ""
          , "do not cause the introduction of extra spaces when removed" =:
            plain (strong (str "") <> emph (str "text")) =?> "*text*"
=======
        , testGroup "spaces are stripped within inlines"
          -- pandoc issue 4327 "The text within inline markup may not
          -- begin or end with whitespace"
          -- http://docutils.sourceforge.net/docs/ref/rst/restructuredtext.html#inline-markup
          [ "multiple" =:
            strong (space <> str "text" <> space <> space) =?> "**text**"
          , "single" =:
            strong (space) =?> "****"
>>>>>>> e5845f33
          ]
        , testGroup "headings"
          [ "normal heading" =:
              header 1 (text "foo") =?>
              unlines
              [ "foo"
              , "==="]
          -- note: heading normalization is only done in standalone mode
          , test (purely (writeRST def{ writerTemplate = Just "$body$\n" }) . toPandoc)
            "heading levels" $
              header 1 (text "Header 1") <>
              header 3 (text "Header 2") <>
              header 2 (text "Header 2") <>
              header 1 (text "Header 1") <>
              header 4 (text "Header 2") <>
              header 5 (text "Header 3") <>
              header 3 (text "Header 2") =?>
              unlines
              [ "Header 1"
              , "========"
              , ""
              , "Header 2"
              , "--------"
              , ""
              , "Header 2"
              , "--------"
              , ""
              , "Header 1"
              , "========"
              , ""
              , "Header 2"
              , "--------"
              , ""
              , "Header 3"
              , "~~~~~~~~"
              , ""
              , "Header 2"
              , "--------"]
          , test (purely (writeRST def{ writerTemplate = Just "$body$\n" }) . toPandoc)
            "minimal heading levels" $
              header 2 (text "Header 1") <>
              header 3 (text "Header 2") <>
              header 2 (text "Header 1") <>
              header 4 (text "Header 2") <>
              header 5 (text "Header 3") <>
              header 3 (text "Header 2") =?>
              unlines
              [ "Header 1"
              , "========"
              , ""
              , "Header 2"
              , "--------"
              , ""
              , "Header 1"
              , "========"
              , ""
              , "Header 2"
              , "--------"
              , ""
              , "Header 3"
              , "~~~~~~~~"
              , ""
              , "Header 2"
              , "--------"]
          ]
        ]<|MERGE_RESOLUTION|>--- conflicted
+++ resolved
@@ -50,22 +50,18 @@
               , ""
               , "    quoted"]
           ]
-<<<<<<< HEAD
         , testGroup "inlines"
           [ "are removed when empty" =: -- #4434
             plain (strong (str "")) =?> ""
           , "do not cause the introduction of extra spaces when removed" =:
             plain (strong (str "") <> emph (str "text")) =?> "*text*"
-=======
-        , testGroup "spaces are stripped within inlines"
-          -- pandoc issue 4327 "The text within inline markup may not
-          -- begin or end with whitespace"
-          -- http://docutils.sourceforge.net/docs/ref/rst/restructuredtext.html#inline-markup
-          [ "multiple" =:
+          , "spaces are stripped at beginning and end" =:
+            -- pandoc issue 4327 "The text within inline markup may not
+            -- begin or end with whitespace"
+            -- http://docutils.sourceforge.net/docs/ref/rst/restructuredtext.html#inline-markup
             strong (space <> str "text" <> space <> space) =?> "**text**"
-          , "single" =:
-            strong (space) =?> "****"
->>>>>>> e5845f33
+          , "single space stripped" =:
+            strong (space) =?> ""
           ]
         , testGroup "headings"
           [ "normal heading" =:
