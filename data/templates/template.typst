--- conflicted
+++ resolved
@@ -104,19 +104,12 @@
         ]]
     }
 
-<<<<<<< HEAD
     #if abstract != none {
       block(inset: 2em)[
         #text(weight: "semibold")[#abstract-title] #h(1em) #abstract
       ]
     }
-=======
-  #if abstract != none {
-    block(inset: 2em)[
-    #text(weight: "semibold")[$if(abstract-title)$${abstract-title}$else$Abstract$endif$] #h(1em) #abstract
-    ]
-  }
->>>>>>> ebf41dd5
+
   ]
 
   doc
