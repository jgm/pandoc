flags:
  pandoc:
    trypandoc: false
    embed_data_files: true
  QuickCheck:
    old-random: false
packages:
- '.'
extra-deps:
- skylighting-core-0.12.1
- skylighting-0.12.1
- doctemplates-0.10
- emojis-0.1.2
- doclayout-0.3.1.1
<<<<<<< HEAD
- lpeg-1.0.0
- hslua-2.0.0
=======
- hslua-2.0.1
>>>>>>> 0b254ea4
- hslua-classes-2.0.0
- hslua-core-2.0.0.2
- hslua-marshalling-2.0.1
- hslua-module-path-1.0.0
- hslua-module-system-1.0.0
- hslua-module-text-1.0.0
- hslua-module-version-1.0.0
- hslua-objectorientation-2.0.1
- hslua-packaging-2.0.0
- lua-2.0.1
- tasty-hslua-1.0.0
- tasty-lua-1.0.0
- pandoc-types-1.22.1
- texmath-0.12.3.2
- commonmark-0.2.1.1
- commonmark-extensions-0.2.2
- citeproc-0.6
- aeson-pretty-0.8.9
- ipynb-0.1.0.2
ghc-options:
   "$locals": -fhide-source-paths -Wno-missing-home-modules
resolver: lts-18.10
nix:
  packages: [zlib]<|MERGE_RESOLUTION|>--- conflicted
+++ resolved
@@ -12,12 +12,8 @@
 - doctemplates-0.10
 - emojis-0.1.2
 - doclayout-0.3.1.1
-<<<<<<< HEAD
 - lpeg-1.0.0
-- hslua-2.0.0
-=======
 - hslua-2.0.1
->>>>>>> 0b254ea4
 - hslua-classes-2.0.0
 - hslua-core-2.0.0.2
 - hslua-marshalling-2.0.1
