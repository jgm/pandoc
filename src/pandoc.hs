--- conflicted
+++ resolved
@@ -855,20 +855,14 @@
 
   doc'' <- do
 #ifdef _CITEPROC
-<<<<<<< HEAD
           -- this needs to be cleaned up, writer should know if it needs to add a processBiblio
-          if citeMethod == Citeproc && writerName' /= "markdown" && writerName' /= "markdown+lhs"
-             then processBiblio csl refs doc'
-             else return doc'
-=======
-          if null refs
-             then return doc'
-             else do
+          if citeMethod == Citeproc && writerName' /= "markdown" && writerName' /= "markdown+lhs" && not (null refs)
+             then do
                 cslfile' <- if null cslfile
                                then findDataFile datadir "default.csl"
                                else return cslfile
                 processBiblio cslfile' refs doc'
->>>>>>> 8e71b5b2
+             else return doc'
 #else
           return doc'
 #endif
