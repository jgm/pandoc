{-# LANGUAGE PatternGuards       #-}
{-# LANGUAGE RankNTypes          #-}
{-# LANGUAGE ScopedTypeVariables #-}
{-# LANGUAGE ViewPatterns        #-}
{-
Copyright (C) 2012-2018 John MacFarlane <jgm@berkeley.edu>

This program is free software; you can redistribute it and/or modify
it under the terms of the GNU General Public License as published by
the Free Software Foundation; either version 2 of the License, or
(at your option) any later version.

This program is distributed in the hope that it will be useful,
but WITHOUT ANY WARRANTY; without even the implied warranty of
MERCHANTABILITY or FITNESS FOR A PARTICULAR PURPOSE.  See the
GNU General Public License for more details.

You should have received a copy of the GNU General Public License
along with this program; if not, write to the Free Software
Foundation, Inc., 59 Temple Place, Suite 330, Boston, MA  02111-1307  USA
-}

{- |
   Module      : Text.Pandoc.Writers.Docx
   Copyright   : Copyright (C) 2012-2018 John MacFarlane
   License     : GNU GPL, version 2 or above

   Maintainer  : John MacFarlane <jgm@berkeley.edu>
   Stability   : alpha
   Portability : portable

Conversion of 'Pandoc' documents to docx.
-}
module Text.Pandoc.Writers.Docx ( writeDocx ) where
import Codec.Archive.Zip
import Control.Applicative ((<|>))
import Control.Monad.Except (catchError)
import Control.Monad.Reader
import Control.Monad.State.Strict
import qualified Data.ByteString as B
import qualified Data.ByteString.Lazy as BL
import Data.Char (isSpace, ord, toLower)
import Data.List (intercalate, isPrefixOf, isSuffixOf)
import qualified Data.Map as M
import Data.Maybe (fromMaybe, isNothing, mapMaybe, maybeToList)
import qualified Data.Set as Set
import qualified Data.Text as T
import Data.Time.Clock.POSIX
import Skylighting
import System.Random (randomR, StdGen, mkStdGen)
import Text.Pandoc.BCP47 (getLang, renderLang)
import Text.Pandoc.Class (PandocMonad, report, toLang)
import qualified Text.Pandoc.Class as P
import Text.Pandoc.Compat.Time
import Text.Pandoc.Definition
import Text.Pandoc.Generic
import Text.Pandoc.Highlighting (highlight)
import Text.Pandoc.ImageSize
import Text.Pandoc.Logging
import Text.Pandoc.MIME (MimeType, extensionFromMimeType, getMimeType,
                         getMimeTypeDef)
import Text.Pandoc.Options
import Text.Pandoc.Readers.Docx.StyleMap
import Text.Pandoc.Shared hiding (Element)
import Text.Pandoc.Walk
import Text.Pandoc.Writers.Math
import Text.Pandoc.Writers.Shared (fixDisplayMath, metaValueToInlines)
import Text.Printf (printf)
import Text.TeXMath
import Text.XML.Light as XML
import Text.XML.Light.Cursor as XMLC
import Text.Pandoc.Writers.OOXML

data ListMarker = NoMarker
                | BulletMarker
                | NumberMarker ListNumberStyle ListNumberDelim Int
                deriving (Show, Read, Eq, Ord)

listMarkerToId :: ListMarker -> String
listMarkerToId NoMarker = "990"
listMarkerToId BulletMarker = "991"
listMarkerToId (NumberMarker sty delim n) =
  '9' : '9' : styNum : delimNum : show n
  where styNum = case sty of
                      DefaultStyle -> '2'
                      Example      -> '3'
                      Decimal      -> '4'
                      LowerRoman   -> '5'
                      UpperRoman   -> '6'
                      LowerAlpha   -> '7'
                      UpperAlpha   -> '8'
        delimNum = case delim of
                      DefaultDelim -> '0'
                      Period       -> '1'
                      OneParen     -> '2'
                      TwoParens    -> '3'

data WriterEnv = WriterEnv{ envTextProperties :: [Element]
                          , envParaProperties :: [Element]
                          , envRTL            :: Bool
                          , envListLevel      :: Int
                          , envListNumId      :: Int
                          , envInDel          :: Bool
                          , envChangesAuthor  :: String
                          , envChangesDate    :: String
                          , envPrintWidth     :: Integer
                          }

defaultWriterEnv :: WriterEnv
defaultWriterEnv = WriterEnv{ envTextProperties = []
                            , envParaProperties = []
                            , envRTL = False
                            , envListLevel = -1
                            , envListNumId = 1
                            , envInDel = False
                            , envChangesAuthor  = "unknown"
                            , envChangesDate    = "1969-12-31T19:00:00Z"
                            , envPrintWidth     = 1
                            }

data WriterState = WriterState{
         stFootnotes      :: [Element]
       , stComments       :: [([(String,String)], [Inline])]
       , stSectionIds     :: Set.Set String
       , stExternalLinks  :: M.Map String String
       , stImages         :: M.Map FilePath (String, String, Maybe MimeType, B.ByteString)
       , stLists          :: [ListMarker]
       , stInsId          :: Int
       , stDelId          :: Int
       , stStyleMaps      :: StyleMaps
       , stFirstPara      :: Bool
       , stTocTitle       :: [Inline]
       , stDynamicParaProps :: Set.Set String
       , stDynamicTextProps :: Set.Set String
       , stCurId          :: Int
       }

defaultWriterState :: WriterState
defaultWriterState = WriterState{
        stFootnotes      = defaultFootnotes
      , stComments       = []
      , stSectionIds     = Set.empty
      , stExternalLinks  = M.empty
      , stImages         = M.empty
      , stLists          = [NoMarker]
      , stInsId          = 1
      , stDelId          = 1
      , stStyleMaps      = defaultStyleMaps
      , stFirstPara      = False
      , stTocTitle       = [Str "Table of Contents"]
      , stDynamicParaProps = Set.empty
      , stDynamicTextProps = Set.empty
      , stCurId          = 20
      }

type WS m = ReaderT WriterEnv (StateT WriterState m)


renumIdMap :: Int -> [Element] -> M.Map String String
renumIdMap _ [] = M.empty
renumIdMap n (e:es)
  | Just oldId <- findAttr (QName "Id" Nothing Nothing) e =
      M.insert oldId ("rId" ++ show n) (renumIdMap (n+1) es)
  | otherwise = renumIdMap n es

replaceAttr :: (QName -> Bool) -> String -> [XML.Attr] -> [XML.Attr]
replaceAttr _ _ [] = []
replaceAttr f val (a:as) | f (attrKey a) =
                             XML.Attr (attrKey a) val : replaceAttr f val as
                         | otherwise = a : replaceAttr f val as

renumId :: (QName -> Bool) -> M.Map String String -> Element -> Element
renumId f renumMap e
  | Just oldId <- findAttrBy f e
  , Just newId <- M.lookup oldId renumMap =
    let attrs' = replaceAttr f newId (elAttribs e)
    in
     e { elAttribs = attrs' }
  | otherwise = e

renumIds :: (QName -> Bool) -> M.Map String String -> [Element] -> [Element]
renumIds f renumMap = map (renumId f renumMap)

-- | Certain characters are invalid in XML even if escaped.
-- See #1992
stripInvalidChars :: String -> String
stripInvalidChars = filter isValidChar

-- | See XML reference
isValidChar :: Char -> Bool
isValidChar (ord -> c)
  | c == 0x9                      = True
  | c == 0xA                      = True
  | c == 0xD                      = True
  | 0x20 <= c &&  c <= 0xD7FF     = True
  | 0xE000 <= c && c <= 0xFFFD    = True
  | 0x10000 <= c && c <= 0x10FFFF = True
  | otherwise                     = False

writeDocx :: (PandocMonad m)
          => WriterOptions  -- ^ Writer options
          -> Pandoc         -- ^ Document to convert
          -> m BL.ByteString
writeDocx opts doc@(Pandoc meta _) = do
  let doc' = walk fixDisplayMath doc
  username <- P.lookupEnv "USERNAME"
  utctime <- P.getCurrentTime
  distArchive <- (toArchive . BL.fromStrict) <$> do
    oldUserDataDir <- P.getUserDataDir
    P.setUserDataDir Nothing
    res <- P.readDefaultDataFile "reference.docx"
    P.setUserDataDir oldUserDataDir
    return res
  refArchive <- case writerReferenceDoc opts of
                     Just f  -> toArchive <$> P.readFileLazy f
                     Nothing -> (toArchive . BL.fromStrict) <$>
                        P.readDataFile "reference.docx"

  parsedDoc <- parseXml refArchive distArchive "word/document.xml"
  let wname f qn = qPrefix qn == Just "w" && f (qName qn)
  let mbsectpr = filterElementName (wname (=="sectPr")) parsedDoc

  -- Gets the template size
  let mbpgsz = mbsectpr >>= filterElementName (wname (=="pgSz"))
  let mbAttrSzWidth = (elAttribs <$> mbpgsz) >>= lookupAttrBy ((=="w") . qName)

  let mbpgmar = mbsectpr >>= filterElementName (wname (=="pgMar"))
  let mbAttrMarLeft = (elAttribs <$> mbpgmar) >>= lookupAttrBy ((=="left") . qName)
  let mbAttrMarRight = (elAttribs <$> mbpgmar) >>= lookupAttrBy ((=="right") . qName)

  -- Get the avaible area (converting the size and the margins to int and
  -- doing the difference
  let pgContentWidth = (-) <$> (read <$> mbAttrSzWidth ::Maybe Integer)
                       <*> (
                         (+) <$> (read <$> mbAttrMarRight ::Maybe Integer)
                         <*> (read <$> mbAttrMarLeft ::Maybe Integer)
                       )

  -- styles
  mblang <- toLang $ getLang opts meta
  let addLang :: Element -> Element
      addLang e = case mblang >>= \l ->
                         (return . XMLC.toTree . go (renderLang l)
                                 . XMLC.fromElement) e of
                    Just (Elem e') -> e'
                    _              -> e -- return original
        where go :: String -> Cursor -> Cursor
              go l cursor = case XMLC.findRec (isLangElt . current) cursor of
                              Nothing -> cursor
                              Just t  -> XMLC.modifyContent (setval l) t
              setval :: String -> Content -> Content
              setval l (Elem e') = Elem $ e'{ elAttribs = map (setvalattr l) $
                                               elAttribs e' }
              setval _ x         = x
              setvalattr :: String -> XML.Attr -> XML.Attr
              setvalattr l (XML.Attr qn@(QName "val" _ _) _) = XML.Attr qn l
              setvalattr _ x                                 = x
              isLangElt (Elem e') = qName (elName e') == "lang"
              isLangElt _         = False

  let stylepath = "word/styles.xml"
  styledoc <- addLang <$> parseXml refArchive distArchive stylepath

  -- parse styledoc for heading styles
  let styleMaps = getStyleMaps styledoc

  let tocTitle = fromMaybe (stTocTitle defaultWriterState) $
                    metaValueToInlines <$> lookupMeta "toc-title" meta

  let initialSt = defaultWriterState {
          stStyleMaps  = styleMaps
        , stTocTitle   = tocTitle
        }

  let isRTLmeta = case lookupMeta "dir" meta of
        Just (MetaString "rtl")        -> True
        Just (MetaInlines [Str "rtl"]) -> True
        _                              -> False

  let env = defaultWriterEnv {
          envRTL = isRTLmeta
        , envChangesAuthor = fromMaybe "unknown" username
        , envChangesDate   = formatTime defaultTimeLocale "%FT%XZ" utctime
        , envPrintWidth = maybe 420 (\x -> quot x 20) pgContentWidth
        }


  ((contents, footnotes, comments), st) <- runStateT
                         (runReaderT
                          (writeOpenXML opts{writerWrapText = WrapNone} doc')
                          env)
                         initialSt
  let epochtime = floor $ utcTimeToPOSIXSeconds utctime
  let imgs = M.elems $ stImages st

  -- create entries for images in word/media/...
  let toImageEntry (_,path,_,img) = toEntry ("word/" ++ path) epochtime $ toLazy img
  let imageEntries = map toImageEntry imgs

  let stdAttributes =
            [("xmlns:w","http://schemas.openxmlformats.org/wordprocessingml/2006/main")
            ,("xmlns:m","http://schemas.openxmlformats.org/officeDocument/2006/math")
            ,("xmlns:r","http://schemas.openxmlformats.org/officeDocument/2006/relationships")
            ,("xmlns:o","urn:schemas-microsoft-com:office:office")
            ,("xmlns:v","urn:schemas-microsoft-com:vml")
            ,("xmlns:w10","urn:schemas-microsoft-com:office:word")
            ,("xmlns:a","http://schemas.openxmlformats.org/drawingml/2006/main")
            ,("xmlns:pic","http://schemas.openxmlformats.org/drawingml/2006/picture")
            ,("xmlns:wp","http://schemas.openxmlformats.org/drawingml/2006/wordprocessingDrawing")]


  parsedRels <- parseXml refArchive distArchive "word/_rels/document.xml.rels"
  let isHeaderNode e = findAttr (QName "Type" Nothing Nothing) e == Just "http://schemas.openxmlformats.org/officeDocument/2006/relationships/header"
  let isFooterNode e = findAttr (QName "Type" Nothing Nothing) e == Just "http://schemas.openxmlformats.org/officeDocument/2006/relationships/footer"
  let headers = filterElements isHeaderNode parsedRels
  let footers = filterElements isFooterNode parsedRels

  let extractTarget = findAttr (QName "Target" Nothing Nothing)

  -- we create [Content_Types].xml and word/_rels/document.xml.rels
  -- from scratch rather than reading from reference.docx,
  -- because Word sometimes changes these files when a reference.docx is modified,
  -- e.g. deleting the reference to footnotes.xml or removing default entries
  -- for image content types.

  -- [Content_Types].xml
  let mkOverrideNode (part', contentType') = mknode "Override"
               [("PartName",part'),("ContentType",contentType')] ()
  let mkImageOverride (_, imgpath, mbMimeType, _) =
          mkOverrideNode ("/word/" ++ imgpath,
                          fromMaybe "application/octet-stream" mbMimeType)
  let mkMediaOverride imgpath =
          mkOverrideNode ('/':imgpath, getMimeTypeDef imgpath)
  let overrides = map mkOverrideNode (
                  [("/word/webSettings.xml",
                    "application/vnd.openxmlformats-officedocument.wordprocessingml.webSettings+xml")
                  ,("/word/numbering.xml",
                    "application/vnd.openxmlformats-officedocument.wordprocessingml.numbering+xml")
                  ,("/word/settings.xml",
                    "application/vnd.openxmlformats-officedocument.wordprocessingml.settings+xml")
                  ,("/word/theme/theme1.xml",
                    "application/vnd.openxmlformats-officedocument.theme+xml")
                  ,("/word/fontTable.xml",
                    "application/vnd.openxmlformats-officedocument.wordprocessingml.fontTable+xml")
                  ,("/docProps/app.xml",
                    "application/vnd.openxmlformats-officedocument.extended-properties+xml")
                  ,("/docProps/core.xml",
                    "application/vnd.openxmlformats-package.core-properties+xml")
                  ,("/word/styles.xml",
                    "application/vnd.openxmlformats-officedocument.wordprocessingml.styles+xml")
                  ,("/word/document.xml",
                    "application/vnd.openxmlformats-officedocument.wordprocessingml.document.main+xml")
                  ,("/word/comments.xml",
                    "application/vnd.openxmlformats-officedocument.wordprocessingml.comments+xml")
                  ,("/word/footnotes.xml",
                    "application/vnd.openxmlformats-officedocument.wordprocessingml.footnotes+xml")
                  ] ++
                  map (\x -> (maybe "" ("/word/" ++) $ extractTarget x,
                       "application/vnd.openxmlformats-officedocument.wordprocessingml.header+xml")) headers ++
                  map (\x -> (maybe "" ("/word/" ++) $ extractTarget x,
                       "application/vnd.openxmlformats-officedocument.wordprocessingml.footer+xml")) footers) ++
                    map mkImageOverride imgs ++
                    map mkMediaOverride [ eRelativePath e | e <- zEntries refArchive
                                        , "word/media/" `isPrefixOf` eRelativePath e ]

  let defaultnodes = [mknode "Default"
              [("Extension","xml"),("ContentType","application/xml")] (),
             mknode "Default"
              [("Extension","rels"),("ContentType","application/vnd.openxmlformats-package.relationships+xml")] ()]
  let contentTypesDoc = mknode "Types" [("xmlns","http://schemas.openxmlformats.org/package/2006/content-types")] $ defaultnodes ++ overrides
  let contentTypesEntry = toEntry "[Content_Types].xml" epochtime
        $ renderXml contentTypesDoc

  -- word/_rels/document.xml.rels
  let toBaseRel (url', id', target') = mknode "Relationship"
                                          [("Type",url')
                                          ,("Id",id')
                                          ,("Target",target')] ()
  let baserels' = map toBaseRel
                    [("http://schemas.openxmlformats.org/officeDocument/2006/relationships/numbering",
                      "rId1",
                      "numbering.xml")
                    ,("http://schemas.openxmlformats.org/officeDocument/2006/relationships/styles",
                      "rId2",
                      "styles.xml")
                    ,("http://schemas.openxmlformats.org/officeDocument/2006/relationships/settings",
                      "rId3",
                      "settings.xml")
                    ,("http://schemas.openxmlformats.org/officeDocument/2006/relationships/webSettings",
                      "rId4",
                      "webSettings.xml")
                    ,("http://schemas.openxmlformats.org/officeDocument/2006/relationships/fontTable",
                      "rId5",
                      "fontTable.xml")
                    ,("http://schemas.openxmlformats.org/officeDocument/2006/relationships/theme",
                      "rId6",
                      "theme/theme1.xml")
                    ,("http://schemas.openxmlformats.org/officeDocument/2006/relationships/footnotes",
                      "rId7",
                      "footnotes.xml")
                    ,("http://schemas.openxmlformats.org/officeDocument/2006/relationships/comments",
                      "rId8",
                      "comments.xml")
                    ]

  let idMap = renumIdMap (length baserels' + 1) (headers ++ footers)
  let renumHeaders = renumIds (\q -> qName q == "Id") idMap headers
  let renumFooters = renumIds (\q -> qName q == "Id") idMap footers
  let baserels = baserels' ++ renumHeaders ++ renumFooters
  let toImgRel (ident,path,_,_) =  mknode "Relationship" [("Type","http://schemas.openxmlformats.org/officeDocument/2006/relationships/image"),("Id",ident),("Target",path)] ()
  let imgrels = map toImgRel imgs
  let toLinkRel (src,ident) =  mknode "Relationship" [("Type","http://schemas.openxmlformats.org/officeDocument/2006/relationships/hyperlink"),("Id",ident),("Target",src),("TargetMode","External") ] ()
  let linkrels = map toLinkRel $ M.toList $ stExternalLinks st
  let reldoc = mknode "Relationships" [("xmlns","http://schemas.openxmlformats.org/package/2006/relationships")] $ baserels ++ imgrels ++ linkrels
  let relEntry = toEntry "word/_rels/document.xml.rels" epochtime
        $ renderXml reldoc


  -- adjust contents to add sectPr from reference.docx
  let sectpr = case mbsectpr of
        Just sectpr' -> let cs = renumIds
                                 (\q -> qName q == "id" && qPrefix q == Just "r")
                                 idMap
                                 (elChildren sectpr')
                        in
                         add_attrs (elAttribs sectpr') $ mknode "w:sectPr" [] cs
        Nothing      -> mknode "w:sectPr" [] ()

  -- let sectpr = fromMaybe (mknode "w:sectPr" [] ()) mbsectpr'
  let contents' = contents ++ [sectpr]
  let docContents = mknode "w:document" stdAttributes
                    $ mknode "w:body" [] contents'



  -- word/document.xml
  let contentEntry = toEntry "word/document.xml" epochtime
                     $ renderXml docContents

  -- footnotes
  let notes = mknode "w:footnotes" stdAttributes footnotes
  let footnotesEntry = toEntry "word/footnotes.xml" epochtime $ renderXml notes

  -- footnote rels
  let footnoteRelEntry = toEntry "word/_rels/footnotes.xml.rels" epochtime
        $ renderXml $ mknode "Relationships" [("xmlns","http://schemas.openxmlformats.org/package/2006/relationships")]
        linkrels

  -- comments
  let commentsEntry = toEntry "word/comments.xml" epochtime
        $ renderXml $ mknode "w:comments" stdAttributes comments

  -- styles

  -- We only want to inject paragraph and text properties that
  -- are not already in the style map. Note that keys in the stylemap
  -- are normalized as lowercase.
  let newDynamicParaProps = filter
        (\sty -> isNothing $ M.lookup (toLower <$> sty) $ getMap $ sParaStyleMap styleMaps)
        (Set.toList $ stDynamicParaProps st)

      newDynamicTextProps = filter
        (\sty -> isNothing $ M.lookup (toLower <$> sty) $ getMap $ sCharStyleMap styleMaps)
        (Set.toList $ stDynamicTextProps st)

  let newstyles = map newParaPropToOpenXml newDynamicParaProps ++
                  map newTextPropToOpenXml newDynamicTextProps ++
                  (case writerHighlightStyle opts of
                        Nothing  -> []
                        Just sty -> styleToOpenXml styleMaps sty)
  let styledoc' = styledoc{ elContent = elContent styledoc ++
                                           map Elem newstyles }
  let styleEntry = toEntry stylepath epochtime $ renderXml styledoc'

  -- construct word/numbering.xml
  let numpath = "word/numbering.xml"
  numbering <- parseXml refArchive distArchive numpath
  newNumElts <- mkNumbering (stLists st)
  let allElts = onlyElems (elContent numbering) ++ newNumElts
  let numEntry = toEntry numpath epochtime $ renderXml numbering{ elContent =
                       -- we want all the abstractNums first, then the nums,
                       -- otherwise things break:
                       [Elem e | e <- allElts
                               , qName (elName e) == "abstractNum" ] ++
                       [Elem e | e <- allElts
                               , qName (elName e) == "num" ] }

  let keywords = case lookupMeta "keywords" meta of
                       Just (MetaList xs) -> map stringify xs
                       _                  -> []

  let docPropsPath = "docProps/core.xml"
  let docProps = mknode "cp:coreProperties"
          [("xmlns:cp","http://schemas.openxmlformats.org/package/2006/metadata/core-properties")
          ,("xmlns:dc","http://purl.org/dc/elements/1.1/")
          ,("xmlns:dcterms","http://purl.org/dc/terms/")
          ,("xmlns:dcmitype","http://purl.org/dc/dcmitype/")
          ,("xmlns:xsi","http://www.w3.org/2001/XMLSchema-instance")]
          $ mknode "dc:title" [] (stringify $ docTitle meta)
          : mknode "dc:creator" [] (intercalate "; " (map stringify $ docAuthors meta))
          : mknode "cp:keywords" [] (intercalate ", " keywords)
          : (\x -> [ mknode "dcterms:created" [("xsi:type","dcterms:W3CDTF")] x
                   , mknode "dcterms:modified" [("xsi:type","dcterms:W3CDTF")] x
                   ]) (formatTime defaultTimeLocale "%FT%XZ" utctime)
  let docPropsEntry = toEntry docPropsPath epochtime $ renderXml docProps

  let relsPath = "_rels/.rels"
  let rels = mknode "Relationships" [("xmlns", "http://schemas.openxmlformats.org/package/2006/relationships")]
        $ map (\attrs -> mknode "Relationship" attrs ())
        [ [("Id","rId1")
          ,("Type","http://schemas.openxmlformats.org/officeDocument/2006/relationships/officeDocument")
          ,("Target","word/document.xml")]
        , [("Id","rId4")
          ,("Type","http://schemas.openxmlformats.org/officeDocument/2006/relationships/extended-properties")
          ,("Target","docProps/app.xml")]
        , [("Id","rId3")
          ,("Type","http://schemas.openxmlformats.org/package/2006/relationships/metadata/core-properties")
          ,("Target","docProps/core.xml")]
        ]
  let relsEntry = toEntry relsPath epochtime $ renderXml rels

  -- we use dist archive for settings.xml, because Word sometimes
  -- adds references to footnotes or endnotes we don't have...
  -- we do, however, copy some settings over from reference
  let settingsPath = "word/settings.xml"
      settingsList = [ "w:autoHyphenation"
                     , "w:consecutiveHyphenLimit"
                     , "w:hyphenationZone"
                     , "w:doNotHyphenateCap"
                     , "w:evenAndOddHeaders"
                     ]
  settingsEntry <- copyChildren refArchive distArchive settingsPath epochtime settingsList

  let entryFromArchive arch path =
         maybe (fail $ path ++ " missing in reference docx")
               return
               (findEntryByPath path arch `mplus` findEntryByPath path distArchive)
  docPropsAppEntry <- entryFromArchive refArchive "docProps/app.xml"
  themeEntry <- entryFromArchive refArchive "word/theme/theme1.xml"
  fontTableEntry <- entryFromArchive refArchive "word/fontTable.xml"
  webSettingsEntry <- entryFromArchive refArchive "word/webSettings.xml"
  headerFooterEntries <- mapM (entryFromArchive refArchive) $
                     mapMaybe (fmap ("word/" ++) . extractTarget)
                     (headers ++ footers)
  let miscRelEntries = [ e | e <- zEntries refArchive
                       , "word/_rels/" `isPrefixOf` (eRelativePath e)
                       , ".xml.rels" `isSuffixOf` (eRelativePath e)
                       , eRelativePath e /= "word/_rels/document.xml.rels"
                       , eRelativePath e /= "word/_rels/footnotes.xml.rels" ]
  let otherMediaEntries = [ e | e <- zEntries refArchive
                          , "word/media/" `isPrefixOf` eRelativePath e ]

  -- Create archive
  let archive = foldr addEntryToArchive emptyArchive $
                  contentTypesEntry : relsEntry : contentEntry : relEntry :
                  footnoteRelEntry : numEntry : styleEntry : footnotesEntry :
                  commentsEntry :
                  docPropsEntry : docPropsAppEntry : themeEntry :
                  fontTableEntry : settingsEntry : webSettingsEntry :
                  imageEntries ++ headerFooterEntries ++
                  miscRelEntries ++ otherMediaEntries
  return $ fromArchive archive


newParaPropToOpenXml :: String -> Element
newParaPropToOpenXml s =
  let styleId = filter (not . isSpace) s
  in mknode "w:style" [ ("w:type", "paragraph")
                      , ("w:customStyle", "1")
                      , ("w:styleId", styleId)]
     [ mknode "w:name" [("w:val", s)] ()
     , mknode "w:basedOn" [("w:val","BodyText")] ()
     , mknode "w:qFormat" [] ()
     ]

newTextPropToOpenXml :: String -> Element
newTextPropToOpenXml s =
  let styleId = filter (not . isSpace) s
  in mknode "w:style" [ ("w:type", "character")
                      , ("w:customStyle", "1")
                      , ("w:styleId", styleId)]
     [ mknode "w:name" [("w:val", s)] ()
     , mknode "w:basedOn" [("w:val","BodyTextChar")] ()
     ]

styleToOpenXml :: StyleMaps -> Style -> [Element]
styleToOpenXml sm style =
  maybeToList parStyle ++ mapMaybe toStyle alltoktypes
  where alltoktypes = enumFromTo KeywordTok NormalTok
        toStyle toktype | hasStyleName (show toktype) (sCharStyleMap sm) = Nothing
                        | otherwise = Just $
                          mknode "w:style" [("w:type","character"),
                           ("w:customStyle","1"),("w:styleId",show toktype)]
                             [ mknode "w:name" [("w:val",show toktype)] ()
                             , mknode "w:basedOn" [("w:val","VerbatimChar")] ()
                             , mknode "w:rPr" [] $
                               [ mknode "w:color" [("w:val",tokCol toktype)] ()
                                 | tokCol toktype /= "auto" ] ++
                               [ mknode "w:shd" [("w:val","clear"),("w:fill",tokBg toktype)] ()
                                 | tokBg toktype /= "auto" ] ++
                               [ mknode "w:b" [] () | tokFeature tokenBold toktype ] ++
                               [ mknode "w:i" [] () | tokFeature tokenItalic toktype ] ++
                               [ mknode "w:u" [] () | tokFeature tokenUnderline toktype ]
                             ]
        tokStyles = tokenStyles style
        tokFeature f toktype = maybe False f $ M.lookup toktype tokStyles
        tokCol toktype = maybe "auto" (drop 1 . fromColor)
                         $ (tokenColor =<< M.lookup toktype tokStyles)
                           `mplus` defaultColor style
        tokBg toktype = maybe "auto" (drop 1 . fromColor)
                         $ (tokenBackground =<< M.lookup toktype tokStyles)
                           `mplus` backgroundColor style
        parStyle | hasStyleName "Source Code" (sParaStyleMap sm) = Nothing
                 | otherwise = Just $
                   mknode "w:style" [("w:type","paragraph"),
                           ("w:customStyle","1"),("w:styleId","SourceCode")]
                             [ mknode "w:name" [("w:val","Source Code")] ()
                             , mknode "w:basedOn" [("w:val","Normal")] ()
                             , mknode "w:link" [("w:val","VerbatimChar")] ()
                             , mknode "w:pPr" []
                               $ mknode "w:wordWrap" [("w:val","off")] ()
                               :
                         maybe [] (\col -> [mknode "w:shd" [("w:val","clear"),("w:fill",drop 1 $ fromColor col)] ()]) (backgroundColor style)
                             ]

copyChildren :: (PandocMonad m) => Archive -> Archive -> String -> Integer -> [String] -> m Entry
copyChildren refArchive distArchive path timestamp elNames = do
  ref  <- parseXml refArchive distArchive path
  dist <- parseXml distArchive distArchive path
  return $ toEntry path timestamp $ renderXml dist{
      elContent = elContent dist ++ copyContent ref
    }
  where
    strName QName{qName=name, qPrefix=prefix}
      | Just p <- prefix = p++":"++name
      | otherwise        = name
    shouldCopy = (`elem` elNames) . strName
    cleanElem el@Element{elName=name} = Elem el{elName=name{qURI=Nothing}}
    copyContent = map cleanElem . filterChildrenName shouldCopy

-- this is the lowest number used for a list numId
baseListId :: Int
baseListId = 1000

mkNumbering :: (PandocMonad m) => [ListMarker] -> m [Element]
mkNumbering lists = do
  elts <- evalStateT (mapM mkAbstractNum (ordNub lists)) (mkStdGen 1848)
  return $ elts ++ zipWith mkNum lists [baseListId..(baseListId + length lists - 1)]

maxListLevel :: Int
maxListLevel = 8

mkNum :: ListMarker -> Int -> Element
mkNum marker numid =
  mknode "w:num" [("w:numId",show numid)]
   $ mknode "w:abstractNumId" [("w:val",listMarkerToId marker)] ()
   : case marker of
       NoMarker     -> []
       BulletMarker -> []
       NumberMarker _ _ start ->
          map (\lvl -> mknode "w:lvlOverride" [("w:ilvl",show (lvl :: Int))]
              $ mknode "w:startOverride" [("w:val",show start)] ())
                [0..maxListLevel]

mkAbstractNum :: (PandocMonad m) => ListMarker -> StateT StdGen m Element
mkAbstractNum marker = do
  gen <- get
  let (nsid, gen') = randomR (0x10000000 :: Integer, 0xFFFFFFFF :: Integer) gen
  put gen'
  return $ mknode "w:abstractNum" [("w:abstractNumId",listMarkerToId marker)]
    $ mknode "w:nsid" [("w:val", printf "%8x" nsid)] ()
    : mknode "w:multiLevelType" [("w:val","multilevel")] ()
    : map (mkLvl marker)
      [0..maxListLevel]

mkLvl :: ListMarker -> Int -> Element
mkLvl marker lvl =
  mknode "w:lvl" [("w:ilvl",show lvl)] $
    [ mknode "w:start" [("w:val",start)] ()
      | marker /= NoMarker && marker /= BulletMarker ] ++
    [ mknode "w:numFmt" [("w:val",fmt)] ()
    , mknode "w:lvlText" [("w:val",lvltxt)] ()
    , mknode "w:lvlJc" [("w:val","left")] ()
    , mknode "w:pPr" []
      [ mknode "w:tabs" []
        $ mknode "w:tab" [("w:val","num"),("w:pos",show $ lvl * step)] ()
      , mknode "w:ind" [("w:left",show $ lvl * step + hang),("w:hanging",show hang)] ()
      ]
    ]
    where (fmt, lvltxt, start) =
            case marker of
                 NoMarker             -> ("bullet"," ","1")
                 BulletMarker         -> ("bullet",bulletFor lvl,"1")
                 NumberMarker st de n -> (styleFor st lvl
                                         ,patternFor de ("%" ++ show (lvl + 1))
                                         ,show n)
          step = 720
          hang = 480
          bulletFor 0 = "\x2022"  -- filled circle
          bulletFor 1 = "\x2013"  -- en dash
          bulletFor 2 = "\x2022"  -- hyphen bullet
          bulletFor 3 = "\x2013"
          bulletFor 4 = "\x2022"
          bulletFor 5 = "\x2013"
          bulletFor x = bulletFor (x `mod` 6)
          styleFor UpperAlpha _   = "upperLetter"
          styleFor LowerAlpha _   = "lowerLetter"
          styleFor UpperRoman _   = "upperRoman"
          styleFor LowerRoman _   = "lowerRoman"
          styleFor Decimal _      = "decimal"
          styleFor DefaultStyle 1 = "decimal"
          styleFor DefaultStyle 2 = "lowerLetter"
          styleFor DefaultStyle 3 = "lowerRoman"
          styleFor DefaultStyle 4 = "decimal"
          styleFor DefaultStyle 5 = "lowerLetter"
          styleFor DefaultStyle 0 = "lowerRoman"
          styleFor DefaultStyle x = styleFor DefaultStyle (x `mod` 6)
          styleFor _ _            = "decimal"
          patternFor OneParen s  = s ++ ")"
          patternFor TwoParens s = "(" ++ s ++ ")"
          patternFor _ s         = s ++ "."

getNumId :: (PandocMonad m) => WS m Int
getNumId = (((baseListId - 1) +) . length) `fmap` gets stLists


makeTOC :: (PandocMonad m) => WriterOptions -> WS m [Element]
makeTOC opts | writerTableOfContents opts = do
  let depth = "1-"++show (writerTOCDepth opts)
  let tocCmd = "TOC \\o \""++depth++"\" \\h \\z \\u"
  tocTitle <- gets stTocTitle
  title <- withParaPropM (pStyleM "TOC Heading") (blocksToOpenXML opts [Para tocTitle])
  return
    [mknode "w:sdt" [] ([
      mknode "w:sdtPr" [] (
        mknode "w:docPartObj" [] (
          [mknode "w:docPartGallery" [("w:val","Table of Contents")] (),
          mknode "w:docPartUnique" [] ()]
        ) -- w:docPartObj
      ), -- w:sdtPr
      mknode "w:sdtContent" [] (title++[
        mknode "w:p" [] (
          mknode "w:r" [] ([
            mknode "w:fldChar" [("w:fldCharType","begin"),("w:dirty","true")] (),
            mknode "w:instrText" [("xml:space","preserve")] tocCmd,
            mknode "w:fldChar" [("w:fldCharType","separate")] (),
            mknode "w:fldChar" [("w:fldCharType","end")] ()
          ]) -- w:r
        ) -- w:p
      ])
    ])] -- w:sdt
makeTOC _ = return []


-- | Convert Pandoc document to two lists of
-- OpenXML elements (the main document and footnotes).
writeOpenXML :: (PandocMonad m) => WriterOptions -> Pandoc -> WS m ([Element], [Element],[Element])
writeOpenXML opts (Pandoc meta blocks) = do
  let tit = docTitle meta
  let auths = docAuthors meta
  let dat = docDate meta
  let abstract' = case lookupMeta "abstract" meta of
                       Just (MetaBlocks bs)   -> bs
                       Just (MetaInlines ils) -> [Plain ils]
                       _                      -> []
  let subtitle' = case lookupMeta "subtitle" meta of
                       Just (MetaBlocks [Plain xs]) -> xs
                       Just (MetaBlocks [Para  xs]) -> xs
                       Just (MetaInlines xs)        -> xs
                       _                            -> []
  title <- withParaPropM (pStyleM "Title") $ blocksToOpenXML opts [Para tit | not (null tit)]
  subtitle <- withParaPropM (pStyleM "Subtitle") $ blocksToOpenXML opts [Para subtitle' | not (null subtitle')]
  authors <- withParaProp (pCustomStyle "Author") $ blocksToOpenXML opts $
       map Para auths
  date <- withParaPropM (pStyleM "Date") $ blocksToOpenXML opts [Para dat | not (null dat)]
  abstract <- if null abstract'
                 then return []
                 else withParaProp (pCustomStyle "Abstract") $ blocksToOpenXML opts abstract'
  let convertSpace (Str x : Space : Str y : xs) = Str (x ++ " " ++ y) : xs
      convertSpace (Str x : Str y : xs)         = Str (x ++ y) : xs
      convertSpace xs                           = xs
  let blocks' = bottomUp convertSpace blocks
  doc' <- setFirstPara >> blocksToOpenXML opts blocks'
  notes' <- reverse <$> gets stFootnotes
  comments <- reverse <$> gets stComments
  let toComment (kvs, ils) = do
        annotation <- inlinesToOpenXML opts ils
        return $
          mknode "w:comment" [('w':':':k,v) | (k,v) <- kvs]
            [ mknode "w:p" [] $
              [ mknode "w:pPr" []
                [ mknode "w:pStyle" [("w:val", "CommentText")] () ]
              , mknode "w:r" []
                [ mknode "w:rPr" []
                  [ mknode "w:rStyle" [("w:val", "CommentReference")] ()
                  , mknode "w:annotationRef" [] ()
                  ]
                ]
              ] ++ annotation
            ]
  comments' <- mapM toComment comments
  toc <- makeTOC opts
  let meta' = title ++ subtitle ++ authors ++ date ++ abstract ++ toc
  return (meta' ++ doc', notes', comments')

-- | Convert a list of Pandoc blocks to OpenXML.
blocksToOpenXML :: (PandocMonad m) => WriterOptions -> [Block] -> WS m [Element]
blocksToOpenXML opts bls = concat `fmap` mapM (blockToOpenXML opts) bls

pCustomStyle :: String -> Element
pCustomStyle sty = mknode "w:pStyle" [("w:val",sty)] ()

pStyleM :: (PandocMonad m) => String -> WS m XML.Element
pStyleM styleName = do
  styleMaps <- gets stStyleMaps
  let sty' = getStyleId styleName $ sParaStyleMap styleMaps
  return $ mknode "w:pStyle" [("w:val",sty')] ()

rCustomStyle :: String -> Element
rCustomStyle sty = mknode "w:rStyle" [("w:val",sty)] ()

rStyleM :: (PandocMonad m) => String -> WS m XML.Element
rStyleM styleName = do
  styleMaps <- gets stStyleMaps
  let sty' = getStyleId styleName $ sCharStyleMap styleMaps
  return $ mknode "w:rStyle" [("w:val",sty')] ()

getUniqueId :: (PandocMonad m) => WS m String
-- the + 20 is to ensure that there are no clashes with the rIds
-- already in word/document.xml.rel
getUniqueId = do
  n <- gets stCurId
  modify $ \st -> st{stCurId = n + 1}
  return $ show n

-- | Key for specifying user-defined docx styles.
dynamicStyleKey :: String
dynamicStyleKey = "custom-style"

-- | Convert a Pandoc block element to OpenXML.
blockToOpenXML :: (PandocMonad m) => WriterOptions -> Block -> WS m [Element]
blockToOpenXML opts blk = withDirection $ blockToOpenXML' opts blk

blockToOpenXML' :: (PandocMonad m) => WriterOptions -> Block -> WS m [Element]
blockToOpenXML' _ Null = return []
blockToOpenXML' opts (Div (ident,classes,kvs) bs) = do
  stylemod <- case lookup dynamicStyleKey kvs of
                   Just sty -> do
                      modify $ \s ->
                        s{stDynamicParaProps = Set.insert sty
                             (stDynamicParaProps s)}
                      return $ withParaPropM (pStyleM sty)
                   _ -> return id
  dirmod <- case lookup "dir" kvs of
                 Just "rtl" -> return $ local (\env -> env { envRTL = True })
                 Just "ltr" -> return $ local (\env -> env { envRTL = False })
                 _ -> return id
  let (hs, bs') = if "references" `elem` classes
                     then span isHeaderBlock bs
                     else ([], bs)
  let bibmod = if "references" `elem` classes
                  then withParaPropM (pStyleM "Bibliography")
                  else id
  header <- dirmod $ stylemod $ blocksToOpenXML opts hs
  contents <- dirmod $ bibmod $ stylemod $ blocksToOpenXML opts bs'
  if null ident
     then return $ header ++ contents
     else do
       id' <- getUniqueId
       let bookmarkStart = mknode "w:bookmarkStart" [("w:id", id')
                                                    ,("w:name",ident)] ()
       let bookmarkEnd = mknode "w:bookmarkEnd" [("w:id", id')] ()
       return $ bookmarkStart : header ++ contents ++ [bookmarkEnd]
blockToOpenXML' opts (Header lev (ident,_,_) lst) = do
  setFirstPara
  paraProps <- withParaPropM (pStyleM ("Heading "++show lev)) $
                    getParaProps False
  contents <- inlinesToOpenXML opts lst
  if null ident
     then return [mknode "w:p" [] (paraProps ++contents)]
     else do
       let bookmarkName = ident
       modify $ \s -> s{ stSectionIds = Set.insert bookmarkName
                                      $ stSectionIds s }
       id' <- getUniqueId
       let bookmarkStart = mknode "w:bookmarkStart" [("w:id", id')
                                               ,("w:name",bookmarkName)] ()
       let bookmarkEnd = mknode "w:bookmarkEnd" [("w:id", id')] ()
       return [mknode "w:p" [] (paraProps ++
               [bookmarkStart] ++ contents ++ [bookmarkEnd])]
blockToOpenXML' opts (Plain lst) = withParaProp (pCustomStyle "Compact")
  $ blockToOpenXML opts (Para lst)
-- title beginning with fig: indicates that the image is a figure
blockToOpenXML' opts (Para [Image attr alt (src,'f':'i':'g':':':tit)]) = do
  setFirstPara
  let prop = pCustomStyle $
        if null alt
        then "Figure"
        else "CaptionedFigure"
  paraProps <- local (\env -> env { envParaProperties = prop : envParaProperties env }) (getParaProps False)
  contents <- inlinesToOpenXML opts [Image attr alt (src,tit)]
  captionNode <- withParaProp (pCustomStyle "ImageCaption")
                 $ blockToOpenXML opts (Para alt)
  return $ mknode "w:p" [] (paraProps ++ contents) : captionNode
blockToOpenXML' opts (Para lst)
  | null lst && not (isEnabled Ext_empty_paragraphs opts) = return []
  | otherwise = do
      isFirstPara <- gets stFirstPara
      paraProps <- getParaProps $ case lst of
                                   [Math DisplayMath _] -> True
                                   _                    -> False
      bodyTextStyle <- pStyleM "Body Text"
      let paraProps' = case paraProps of
            [] | isFirstPara -> [mknode "w:pPr" []
                                [pCustomStyle "FirstParagraph"]]
            []               -> [mknode "w:pPr" [] [bodyTextStyle]]
            ps               -> ps
      modify $ \s -> s { stFirstPara = False }
      contents <- inlinesToOpenXML opts lst
      return [mknode "w:p" [] (paraProps' ++ contents)]
blockToOpenXML' opts (LineBlock lns) = blockToOpenXML opts $ linesToPara lns
blockToOpenXML' _ b@(RawBlock format str)
  | format == Format "openxml" = return [ x | Elem x <- parseXML str ]
  | otherwise                  = do
      report $ BlockNotRendered b
      return []
blockToOpenXML' opts (BlockQuote blocks) = do
  p <- withParaPropM (pStyleM "Block Text") $ blocksToOpenXML opts blocks
  setFirstPara
  return p
blockToOpenXML' opts (CodeBlock attrs str) = do
  p <- withParaProp (pCustomStyle "SourceCode") (blockToOpenXML opts $ Para [Code attrs str])
  setFirstPara
  return p
blockToOpenXML' _ HorizontalRule = do
  setFirstPara
  return [
    mknode "w:p" [] $ mknode "w:r" [] $ mknode "w:pict" []
    $ mknode "v:rect" [("style","width:0;height:1.5pt"),
                       ("o:hralign","center"),
                       ("o:hrstd","t"),("o:hr","t")] () ]
blockToOpenXML' opts (Table caption aligns widths headers rows) = do
  setFirstPara
  let captionStr = stringify caption
  caption' <- if null caption
                 then return []
                 else withParaProp (pCustomStyle "TableCaption")
                      $ blockToOpenXML opts (Para caption)
  let alignmentFor al = mknode "w:jc" [("w:val",alignmentToString al)] ()
  let cellToOpenXML (al, cell) = withParaProp (alignmentFor al)
                                    $ blocksToOpenXML opts cell
  headers' <- mapM cellToOpenXML $ zip aligns headers
  rows' <- mapM (mapM cellToOpenXML . zip aligns) rows
  let borderProps = mknode "w:tcPr" []
                    [ mknode "w:tcBorders" []
                      $ mknode "w:bottom" [("w:val","single")] ()
                    , mknode "w:vAlign" [("w:val","bottom")] () ]
  let emptyCell = [mknode "w:p" [] [mknode "w:pPr" [] [pCustomStyle "Compact"]]]
  let mkcell border contents = mknode "w:tc" []
                            $ [ borderProps | border ] ++
                            if null contents
                               then emptyCell
                               else contents
  let mkrow border cells = mknode "w:tr" [] $
                        [mknode "w:trPr" [] [
                          mknode "w:cnfStyle" [("w:firstRow","1")] ()] | border]
                        ++ map (mkcell border) cells
  let textwidth = 7920  -- 5.5 in in twips, 1/20 pt
  let fullrow = 5000 -- 100% specified in pct
  let rowwidth = fullrow * sum widths
  let mkgridcol w = mknode "w:gridCol"
                       [("w:w", show (floor (textwidth * w) :: Integer))] ()
  let hasHeader = not (all null headers)
  return $
    caption' ++
    [mknode "w:tbl" []
      ( mknode "w:tblPr" []
        (   mknode "w:tblStyle" [("w:val","Table")] () :
            mknode "w:tblW" [("w:type", "pct"), ("w:w", show rowwidth)] () :
            mknode "w:tblLook" [("w:firstRow",if hasHeader then "1" else "0") ] () :
          [ mknode "w:tblCaption" [("w:val", captionStr)] ()
          | not (null caption) ] )
      : mknode "w:tblGrid" []
        (if all (==0) widths
            then []
            else map mkgridcol widths)
      : [ mkrow True headers' | hasHeader ] ++
      map (mkrow False) rows'
      )]
blockToOpenXML' opts (BulletList lst) = do
  let marker = BulletMarker
  addList marker
  numid  <- getNumId
  l <- asList $ concat `fmap` mapM (listItemToOpenXML opts numid) lst
  setFirstPara
  return l
blockToOpenXML' opts (OrderedList (start, numstyle, numdelim) lst) = do
  let marker = NumberMarker numstyle numdelim start
  addList marker
  numid  <- getNumId
  l <- asList $ concat `fmap` mapM (listItemToOpenXML opts numid) lst
  setFirstPara
  return l
blockToOpenXML' opts (DefinitionList items) = do
  l <- concat `fmap` mapM (definitionListItemToOpenXML opts) items
  setFirstPara
  return l

definitionListItemToOpenXML  :: (PandocMonad m) => WriterOptions -> ([Inline],[[Block]]) -> WS m [Element]
definitionListItemToOpenXML opts (term,defs) = do
  term' <- withParaProp (pCustomStyle "DefinitionTerm")
           $ blockToOpenXML opts (Para term)
  defs' <- withParaProp (pCustomStyle "Definition")
           $ concat `fmap` mapM (blocksToOpenXML opts) defs
  return $ term' ++ defs'

addList :: (PandocMonad m) => ListMarker -> WS m ()
addList marker = do
  lists <- gets stLists
  modify $ \st -> st{ stLists = lists ++ [marker] }

listItemToOpenXML :: (PandocMonad m) => WriterOptions -> Int -> [Block] -> WS m [Element]
listItemToOpenXML _ _ []                   = return []
listItemToOpenXML opts numid (first:rest) = do
  first' <- withNumId numid $ blockToOpenXML opts first
  -- baseListId is the code for no list marker:
  rest'  <- withNumId baseListId $ blocksToOpenXML opts rest
  return $ first' ++ rest'

alignmentToString :: Alignment -> [Char]
alignmentToString alignment = case alignment of
                                 AlignLeft    -> "left"
                                 AlignRight   -> "right"
                                 AlignCenter  -> "center"
                                 AlignDefault -> "left"

-- | Convert a list of inline elements to OpenXML.
inlinesToOpenXML :: (PandocMonad m) => WriterOptions -> [Inline] -> WS m [Element]
inlinesToOpenXML opts lst = concat `fmap` mapM (inlineToOpenXML opts) lst

withNumId :: (PandocMonad m) => Int -> WS m a -> WS m a
withNumId numid = local $ \env -> env{ envListNumId = numid }

asList :: (PandocMonad m) => WS m a -> WS m a
asList = local $ \env -> env{ envListLevel = envListLevel env + 1 }

getTextProps :: (PandocMonad m) => WS m [Element]
getTextProps = do
  props <- asks envTextProperties
  return $ if null props
              then []
              else [mknode "w:rPr" [] props]

withTextProp :: PandocMonad m => Element -> WS m a -> WS m a
withTextProp d p =
  local (\env -> env {envTextProperties = d : envTextProperties env}) p

withTextPropM :: PandocMonad m => WS m Element -> WS m a -> WS m a
withTextPropM = (. flip withTextProp) . (>>=)

getParaProps :: PandocMonad m => Bool -> WS m [Element]
getParaProps displayMathPara = do
  props <- asks envParaProperties
  listLevel <- asks envListLevel
  numid <- asks envListNumId
  let listPr = [mknode "w:numPr" []
                [ mknode "w:numId" [("w:val",show numid)] ()
                , mknode "w:ilvl" [("w:val",show listLevel)] () ] | listLevel >= 0 && not displayMathPara]
  return $ case props ++ listPr of
                [] -> []
                ps -> [mknode "w:pPr" [] ps]

withParaProp :: PandocMonad m => Element -> WS m a -> WS m a
withParaProp d p =
  local (\env -> env {envParaProperties = d : envParaProperties env}) p

withParaPropM :: PandocMonad m => WS m Element -> WS m a -> WS m a
withParaPropM = (. flip withParaProp) . (>>=)

formattedString :: PandocMonad m => String -> WS m [Element]
formattedString str =
  -- properly handle soft hyphens
  case splitBy (=='\173') str of
      [w] -> formattedString' w
      ws  -> do
         sh <- formattedRun [mknode "w:softHyphen" [] ()]
         intercalate sh <$> mapM formattedString' ws

formattedString' :: PandocMonad m => String -> WS m [Element]
formattedString' str = do
  inDel <- asks envInDel
  formattedRun [ mknode (if inDel then "w:delText" else "w:t")
                 [("xml:space","preserve")] (stripInvalidChars str) ]

formattedRun :: PandocMonad m => [Element] -> WS m [Element]
formattedRun els = do
  props <- getTextProps
  return [ mknode "w:r" [] $ props ++ els ]

setFirstPara :: PandocMonad m => WS m ()
setFirstPara =  modify $ \s -> s { stFirstPara = True }

-- | Convert an inline element to OpenXML.
inlineToOpenXML :: PandocMonad m => WriterOptions -> Inline -> WS m [Element]
inlineToOpenXML opts il = withDirection $ inlineToOpenXML' opts il

inlineToOpenXML' :: PandocMonad m => WriterOptions -> Inline -> WS m [Element]
inlineToOpenXML' _ (Str str) =
  formattedString str
inlineToOpenXML' opts Space = inlineToOpenXML opts (Str " ")
inlineToOpenXML' opts SoftBreak = inlineToOpenXML opts (Str " ")
inlineToOpenXML' _ (Span (ident,["comment-start"],kvs) ils) = do
  -- prefer the "id" in kvs, since that is the one produced by the docx
  -- reader.
  let ident' = fromMaybe ident (lookup "id" kvs)
      kvs' = filter (("id" /=) . fst) kvs
  modify $ \st -> st{ stComments = (("id",ident'):kvs', ils) : stComments st }
  return [ mknode "w:commentRangeStart" [("w:id", ident')] () ]
inlineToOpenXML' _ (Span (ident,["comment-end"],kvs) _) =
  -- prefer the "id" in kvs, since that is the one produced by the docx
  -- reader.
  let ident' = fromMaybe ident (lookup "id" kvs)
  in
    return [ mknode "w:commentRangeEnd" [("w:id", ident')] ()
           , mknode "w:r" []
             [ mknode "w:rPr" []
               [ mknode "w:rStyle" [("w:val", "CommentReference")] () ]
             , mknode "w:commentReference" [("w:id", ident')] () ]
           ]
inlineToOpenXML' opts (Span (ident,classes,kvs) ils) = do
  stylemod <- case lookup dynamicStyleKey kvs of
                   Just sty -> do
                      modify $ \s ->
                        s{stDynamicTextProps = Set.insert sty
                              (stDynamicTextProps s)}
                      return $ withTextPropM (rStyleM sty)
                   _ -> return id
  let dirmod = case lookup "dir" kvs of
                 Just "rtl" -> local (\env -> env { envRTL = True })
                 Just "ltr" -> local (\env -> env { envRTL = False })
                 _          -> id
  let off x = withTextProp (mknode x [("w:val","0")] ())
  let pmod =  (if "csl-no-emph" `elem` classes then off "w:i" else id) .
              (if "csl-no-strong" `elem` classes then off "w:b" else id) .
              (if "csl-no-smallcaps" `elem` classes
                  then off "w:smallCaps"
                  else id)
  insmod <- if "insertion" `elem` classes
               then do
                 defaultAuthor <- asks envChangesAuthor
                 defaultDate <- asks envChangesDate
                 let author = fromMaybe defaultAuthor (lookup "author" kvs)
                     date   = fromMaybe defaultDate (lookup "date" kvs)
                 insId <- gets stInsId
                 modify $ \s -> s{stInsId = insId + 1}
                 return $ \f -> do
                   x <- f
                   return [ mknode "w:ins"
                              [("w:id", show insId),
                              ("w:author", author),
                              ("w:date", date)] x ]
               else return id
  delmod <- if "deletion" `elem` classes
               then do
                 defaultAuthor <- asks envChangesAuthor
                 defaultDate <- asks envChangesDate
                 let author = fromMaybe defaultAuthor (lookup "author" kvs)
                     date   = fromMaybe defaultDate (lookup "date" kvs)
                 delId <- gets stDelId
                 modify $ \s -> s{stDelId = delId + 1}
                 return $ \f -> local (\env->env{envInDel=True}) $ do
                   x <- f
                   return [mknode "w:del"
                           [("w:id", show delId),
                           ("w:author", author),
                           ("w:date", date)] x]
               else return id
  contents <- insmod $ delmod $ dirmod $ stylemod $ pmod
                     $ inlinesToOpenXML opts ils
  if null ident
     then return contents
     else do
       id' <- getUniqueId
       let bookmarkStart = mknode "w:bookmarkStart" [("w:id", id')
                                                    ,("w:name",ident)] ()
       let bookmarkEnd = mknode "w:bookmarkEnd" [("w:id", id')] ()
       return $ bookmarkStart : contents ++ [bookmarkEnd]
inlineToOpenXML' opts (Strong lst) =
  withTextProp (mknode "w:b" [] ()) $ inlinesToOpenXML opts lst
inlineToOpenXML' opts (Emph lst) =
  withTextProp (mknode "w:i" [] ()) $ inlinesToOpenXML opts lst
inlineToOpenXML' opts (Subscript lst) =
  withTextProp (mknode "w:vertAlign" [("w:val","subscript")] ())
  $ inlinesToOpenXML opts lst
inlineToOpenXML' opts (Superscript lst) =
  withTextProp (mknode "w:vertAlign" [("w:val","superscript")] ())
  $ inlinesToOpenXML opts lst
inlineToOpenXML' opts (SmallCaps lst) =
  withTextProp (mknode "w:smallCaps" [] ())
  $ inlinesToOpenXML opts lst
inlineToOpenXML' opts (Strikeout lst) =
  withTextProp (mknode "w:strike" [] ())
  $ inlinesToOpenXML opts lst
inlineToOpenXML' _ LineBreak = return [br]
inlineToOpenXML' _ il@(RawInline f str)
  | f == Format "openxml" = return [ x | Elem x <- parseXML str ]
  | otherwise             = do
      report $ InlineNotRendered il
      return []
inlineToOpenXML' opts (Quoted quoteType lst) =
  inlinesToOpenXML opts $ [Str open] ++ lst ++ [Str close]
    where (open, close) = case quoteType of
                            SingleQuote -> ("\x2018", "\x2019")
                            DoubleQuote -> ("\x201C", "\x201D")
inlineToOpenXML' opts (Math mathType str) = do
  when (mathType == DisplayMath) setFirstPara
  res <- (lift . lift) (convertMath writeOMML mathType str)
  case res of
       Right r -> return [r]
       Left il -> inlineToOpenXML' opts il
inlineToOpenXML' opts (Cite _ lst) = inlinesToOpenXML opts lst
inlineToOpenXML' opts (Code attrs str) = do
  let unhighlighted = intercalate [br] `fmap`
                       mapM formattedString (lines str)
      formatOpenXML _fmtOpts = intercalate [br] . map (map toHlTok)
      toHlTok (toktype,tok) = mknode "w:r" []
                               [ mknode "w:rPr" []
                                 [ rCustomStyle (show toktype) ]
                               , mknode "w:t" [("xml:space","preserve")] (T.unpack tok) ]
  withTextProp (rCustomStyle "VerbatimChar")
    $ if isNothing (writerHighlightStyle opts)
          then unhighlighted
          else case highlight (writerSyntaxMap opts)
                      formatOpenXML attrs str of
                    Right h  -> return h
                    Left msg -> do
                      unless (null msg) $ report $ CouldNotHighlight msg
                      unhighlighted
inlineToOpenXML' opts (Note bs) = do
  notes <- gets stFootnotes
  notenum <- getUniqueId
  footnoteStyle <- rStyleM "Footnote Reference"
  let notemarker = mknode "w:r" []
                   [ mknode "w:rPr" [] footnoteStyle
                   , mknode "w:footnoteRef" [] () ]
  let notemarkerXml = RawInline (Format "openxml") $ ppElement notemarker
  let insertNoteRef (Plain ils : xs) = Plain (notemarkerXml : Space : ils) : xs
      insertNoteRef (Para ils  : xs) = Para  (notemarkerXml : Space : ils) : xs
      insertNoteRef xs               = Para [notemarkerXml] : xs

  contents <- local (\env -> env{ envListLevel = -1
                                , envParaProperties = []
                                , envTextProperties = [] })
              (withParaPropM (pStyleM "Footnote Text") $ blocksToOpenXML opts
                $ insertNoteRef bs)
  let newnote = mknode "w:footnote" [("w:id", notenum)] contents
  modify $ \s -> s{ stFootnotes = newnote : notes }
  return [ mknode "w:r" []
           [ mknode "w:rPr" [] footnoteStyle
           , mknode "w:footnoteReference" [("w:id", notenum)] () ] ]
-- internal link:
inlineToOpenXML' opts (Link _ txt ('#':xs,_)) = do
  contents <- withTextPropM (rStyleM "Hyperlink") $ inlinesToOpenXML opts txt
  return [ mknode "w:hyperlink" [("w:anchor",xs)] contents ]
-- external link:
inlineToOpenXML' opts (Link _ txt (src,_)) = do
  contents <- withTextPropM (rStyleM "Hyperlink") $ inlinesToOpenXML opts txt
  extlinks <- gets stExternalLinks
  id' <- case M.lookup src extlinks of
            Just i   -> return i
            Nothing  -> do
              i <- ("rId"++) `fmap` getUniqueId
              modify $ \st -> st{ stExternalLinks =
                        M.insert src i extlinks }
              return i
  return [ mknode "w:hyperlink" [("r:id",id')] contents ]
inlineToOpenXML' opts (Image attr alt (src, title)) = do
  pageWidth <- asks envPrintWidth
  imgs <- gets stImages
<<<<<<< HEAD
  let 
    stImage = M.lookup src imgs
    generateImgElt (ident, _, _, img) =
      let
        (xpt,ypt) = desiredSizeInPoints opts attr
               (either (const def) id (imageSize opts img))
        -- 12700 emu = 1 pt
        (xemu,yemu) = fitToPage (xpt * 12700, ypt * 12700)
                                (pageWidth * 12700)
        cNvPicPr = mknode "pic:cNvPicPr" [] $
                         mknode "a:picLocks" [("noChangeArrowheads","1")
                                             ,("noChangeAspect","1")] ()
        nvPicPr  = mknode "pic:nvPicPr" []
                        [ mknode "pic:cNvPr"
                            [("descr",src),("id","0"),("name","Picture")] ()
                        , cNvPicPr ]
        blipFill = mknode "pic:blipFill" []
          [ mknode "a:blip" [("r:embed",ident)] ()
          , mknode "a:stretch" [] $
              mknode "a:fillRect" [] () 
          ]
        xfrm =    mknode "a:xfrm" []
                        [ mknode "a:off" [("x","0"),("y","0")] ()
                        , mknode "a:ext" [("cx",show xemu)
                                         ,("cy",show yemu)] () ]
        prstGeom = mknode "a:prstGeom" [("prst","rect")] $
                         mknode "a:avLst" [] ()
        ln =      mknode "a:ln" [("w","9525")]
                        [ mknode "a:noFill" [] ()
                        , mknode "a:headEnd" [] ()
                        , mknode "a:tailEnd" [] () ]
        spPr =    mknode "pic:spPr" [("bwMode","auto")]
                        [xfrm, prstGeom, mknode "a:noFill" [] (), ln]
        graphic = mknode "a:graphic" [] $
          mknode "a:graphicData"
            [("uri","http://schemas.openxmlformats.org/drawingml/2006/picture")]
            [ mknode "pic:pic" []
              [ nvPicPr
              , blipFill
              , spPr 
              ]
            ]
        imgElt = mknode "w:r" [] $
          mknode "w:drawing" [] $
            mknode "wp:inline" []
              [ mknode "wp:extent" [("cx",show xemu),("cy",show yemu)] ()
              , mknode "wp:effectExtent"
                [("b","0"),("l","0"),("r","0"),("t","0")] ()
              , mknode "wp:docPr" 
                [ ("descr", stringify alt)
                , ("title", title)
                , ("id","1")
                , ("name","Picture")
                ] ()
              , graphic
              ]
        
      in
        imgElt
        
  case stImage of
    Just imgData -> return $ [generateImgElt imgData]
    Nothing -> ( do --try   
      (img, mt) <- P.fetchItem src
      ident <- ("rId"++) `fmap` getUniqueId
      
      let 
        imgext = case mt >>= extensionFromMimeType of
          Just x    -> '.':x
          Nothing   -> case imageType img of
            Just Png  -> ".png"
            Just Jpeg -> ".jpeg"
            Just Gif  -> ".gif"
            Just Pdf  -> ".pdf"
            Just Eps  -> ".eps"
            Just Svg  -> ".svg"
            Just Emf  -> ".emf"
            Nothing   -> ""  
        imgpath = "media/" ++ ident ++ imgext
        mbMimeType = mt <|> getMimeType imgpath
        
        imgData = (ident, imgpath, mbMimeType, img)
          
      if null imgext
         then -- without an extension there is no rule for content type
           inlinesToOpenXML opts alt -- return alt to avoid corrupted docx
         else do
           -- insert mime type to use in constructing [Content_Types].xml
           modify $ \st -> st { stImages = M.insert src imgData $ stImages st }
           return [generateImgElt imgData]
      )
      `catchError` ( \e -> do
        report $ CouldNotFetchResource src (show e)
        -- emit alt text
        inlinesToOpenXML opts alt
      )
=======
  case M.lookup src imgs of
    Just (_,_,_,elt,_) -> return [elt]
    Nothing ->
      catchError
      (do (img, mt) <- P.fetchItem src
          ident <- ("rId"++) `fmap` getUniqueId
          let (xpt,ypt) = desiredSizeInPoints opts attr
                 (either (const def) id (imageSize opts img))
          -- 12700 emu = 1 pt
          let (xemu,yemu) = fitToPage (xpt * 12700, ypt * 12700)
                                  (pageWidth * 12700)
          let cNvPicPr = mknode "pic:cNvPicPr" [] $
                           mknode "a:picLocks" [("noChangeArrowheads","1")
                                               ,("noChangeAspect","1")] ()
          let nvPicPr  = mknode "pic:nvPicPr" []
                          [ mknode "pic:cNvPr"
                              [("descr",src),("id","0"),("name","Picture")] ()
                          , cNvPicPr ]
          let blipFill = mknode "pic:blipFill" []
                           [ mknode "a:blip" [("r:embed",ident)] ()
                           , mknode "a:stretch" [] $
                             mknode "a:fillRect" [] () ]
          let xfrm =    mknode "a:xfrm" []
                          [ mknode "a:off" [("x","0"),("y","0")] ()
                          , mknode "a:ext" [("cx",show xemu)
                                           ,("cy",show yemu)] () ]
          let prstGeom = mknode "a:prstGeom" [("prst","rect")] $
                           mknode "a:avLst" [] ()
          let ln =      mknode "a:ln" [("w","9525")]
                          [ mknode "a:noFill" [] ()
                          , mknode "a:headEnd" [] ()
                          , mknode "a:tailEnd" [] () ]
          let spPr =    mknode "pic:spPr" [("bwMode","auto")]
                          [xfrm, prstGeom, mknode "a:noFill" [] (), ln]
          let graphic = mknode "a:graphic" [] $
                          mknode "a:graphicData"
                            [("uri","http://schemas.openxmlformats.org/drawingml/2006/picture")]
                            [ mknode "pic:pic" []
                              [ nvPicPr
                              , blipFill
                              , spPr ] ]
          let imgElt = mknode "w:r" [] $
               mknode "w:drawing" [] $
                 mknode "wp:inline" []
                  [ mknode "wp:extent" [("cx",show xemu),("cy",show yemu)] ()
                  , mknode "wp:effectExtent"
                       [("b","0"),("l","0"),("r","0"),("t","0")] ()
                  , mknode "wp:docPr" [("descr",stringify alt)
                                      ,("title", title)
                                      ,("id","1")
                                      ,("name","Picture")] ()
                  , graphic ]
          let imgext = case mt >>= extensionFromMimeType of
                            Just x    -> '.':x
                            Nothing   -> case imageType img of
                                              Just Png  -> ".png"
                                              Just Jpeg -> ".jpeg"
                                              Just Gif  -> ".gif"
                                              Just Pdf  -> ".pdf"
                                              Just Eps  -> ".eps"
                                              Just Svg  -> ".svg"
                                              Just Emf  -> ".emf"
                                              Nothing   -> ""
          if null imgext
             then -- without an extension there is no rule for content type
               inlinesToOpenXML opts alt -- return alt to avoid corrupted docx
             else do
               let imgpath = "media/" ++ ident ++ imgext
               let mbMimeType = mt <|> getMimeType imgpath
               -- insert mime type to use in constructing [Content_Types].xml
               modify $ \st -> st{ stImages =
                   M.insert src (ident, imgpath, mbMimeType, imgElt, img)
                           $ stImages st }
               return [imgElt])
      (\e -> do
         report $ CouldNotFetchResource src (show e)
         -- emit alt text
         inlinesToOpenXML opts alt)
>>>>>>> 84db7e49

br :: Element
br = breakElement "textWrapping"

breakElement :: String -> Element
breakElement kind = mknode "w:r" [] [mknode "w:br" [("w:type",kind)] () ]

-- Word will insert these footnotes into the settings.xml file
-- (whether or not they're visible in the document). If they're in the
-- file, but not in the footnotes.xml file, it will produce
-- problems. So we want to make sure we insert them into our document.
defaultFootnotes :: [Element]
defaultFootnotes = [ mknode "w:footnote"
                     [("w:type", "separator"), ("w:id", "-1")]
                     [ mknode "w:p" [] $
                       [mknode "w:r" [] $
                        [ mknode "w:separator" [] ()]]]
                   , mknode "w:footnote"
                     [("w:type", "continuationSeparator"), ("w:id", "0")]
                     [ mknode "w:p" [] $
                       [ mknode "w:r" [] $
                         [ mknode "w:continuationSeparator" [] ()]]]]


withDirection :: PandocMonad m => WS m a -> WS m a
withDirection x = do
  isRTL <- asks envRTL
  paraProps <- asks envParaProperties
  textProps <- asks envTextProperties
  -- We want to clean all bidirection (bidi) and right-to-left (rtl)
  -- properties from the props first. This is because we don't want
  -- them to stack up.
  let paraProps' = filter (\e -> (qName . elName) e /= "bidi") paraProps
      textProps' = filter (\e -> (qName . elName) e /= "rtl") textProps
  if isRTL
    -- if we are going right-to-left, we (re?)add the properties.
    then flip local x $
         \env -> env { envParaProperties = mknode "w:bidi" [] () : paraProps'
                     , envTextProperties = mknode "w:rtl" [] () : textProps'
                     }
    else flip local x $ \env -> env { envParaProperties = paraProps'
                                    , envTextProperties = textProps'
                                    }<|MERGE_RESOLUTION|>--- conflicted
+++ resolved
@@ -1276,8 +1276,8 @@
   return [ mknode "w:hyperlink" [("r:id",id')] contents ]
 inlineToOpenXML' opts (Image attr alt (src, title)) = do
   pageWidth <- asks envPrintWidth
-  imgs <- gets stImages
-<<<<<<< HEAD
+  imgs <- gets stImages
+  
   let 
     stImage = M.lookup src imgs
     generateImgElt (ident, _, _, img) =
@@ -1374,86 +1374,6 @@
         -- emit alt text
         inlinesToOpenXML opts alt
       )
-=======
-  case M.lookup src imgs of
-    Just (_,_,_,elt,_) -> return [elt]
-    Nothing ->
-      catchError
-      (do (img, mt) <- P.fetchItem src
-          ident <- ("rId"++) `fmap` getUniqueId
-          let (xpt,ypt) = desiredSizeInPoints opts attr
-                 (either (const def) id (imageSize opts img))
-          -- 12700 emu = 1 pt
-          let (xemu,yemu) = fitToPage (xpt * 12700, ypt * 12700)
-                                  (pageWidth * 12700)
-          let cNvPicPr = mknode "pic:cNvPicPr" [] $
-                           mknode "a:picLocks" [("noChangeArrowheads","1")
-                                               ,("noChangeAspect","1")] ()
-          let nvPicPr  = mknode "pic:nvPicPr" []
-                          [ mknode "pic:cNvPr"
-                              [("descr",src),("id","0"),("name","Picture")] ()
-                          , cNvPicPr ]
-          let blipFill = mknode "pic:blipFill" []
-                           [ mknode "a:blip" [("r:embed",ident)] ()
-                           , mknode "a:stretch" [] $
-                             mknode "a:fillRect" [] () ]
-          let xfrm =    mknode "a:xfrm" []
-                          [ mknode "a:off" [("x","0"),("y","0")] ()
-                          , mknode "a:ext" [("cx",show xemu)
-                                           ,("cy",show yemu)] () ]
-          let prstGeom = mknode "a:prstGeom" [("prst","rect")] $
-                           mknode "a:avLst" [] ()
-          let ln =      mknode "a:ln" [("w","9525")]
-                          [ mknode "a:noFill" [] ()
-                          , mknode "a:headEnd" [] ()
-                          , mknode "a:tailEnd" [] () ]
-          let spPr =    mknode "pic:spPr" [("bwMode","auto")]
-                          [xfrm, prstGeom, mknode "a:noFill" [] (), ln]
-          let graphic = mknode "a:graphic" [] $
-                          mknode "a:graphicData"
-                            [("uri","http://schemas.openxmlformats.org/drawingml/2006/picture")]
-                            [ mknode "pic:pic" []
-                              [ nvPicPr
-                              , blipFill
-                              , spPr ] ]
-          let imgElt = mknode "w:r" [] $
-               mknode "w:drawing" [] $
-                 mknode "wp:inline" []
-                  [ mknode "wp:extent" [("cx",show xemu),("cy",show yemu)] ()
-                  , mknode "wp:effectExtent"
-                       [("b","0"),("l","0"),("r","0"),("t","0")] ()
-                  , mknode "wp:docPr" [("descr",stringify alt)
-                                      ,("title", title)
-                                      ,("id","1")
-                                      ,("name","Picture")] ()
-                  , graphic ]
-          let imgext = case mt >>= extensionFromMimeType of
-                            Just x    -> '.':x
-                            Nothing   -> case imageType img of
-                                              Just Png  -> ".png"
-                                              Just Jpeg -> ".jpeg"
-                                              Just Gif  -> ".gif"
-                                              Just Pdf  -> ".pdf"
-                                              Just Eps  -> ".eps"
-                                              Just Svg  -> ".svg"
-                                              Just Emf  -> ".emf"
-                                              Nothing   -> ""
-          if null imgext
-             then -- without an extension there is no rule for content type
-               inlinesToOpenXML opts alt -- return alt to avoid corrupted docx
-             else do
-               let imgpath = "media/" ++ ident ++ imgext
-               let mbMimeType = mt <|> getMimeType imgpath
-               -- insert mime type to use in constructing [Content_Types].xml
-               modify $ \st -> st{ stImages =
-                   M.insert src (ident, imgpath, mbMimeType, imgElt, img)
-                           $ stImages st }
-               return [imgElt])
-      (\e -> do
-         report $ CouldNotFetchResource src (show e)
-         -- emit alt text
-         inlinesToOpenXML opts alt)
->>>>>>> 84db7e49
 
 br :: Element
 br = breakElement "textWrapping"
