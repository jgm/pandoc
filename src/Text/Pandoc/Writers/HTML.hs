--- conflicted
+++ resolved
@@ -741,16 +741,9 @@
          -- of the slide container
          inlineToHtml opts (Image attr txt (src, tit))
        _ -> figure opts attr txt (src, tit)
--- title beginning with fig: indicates that the image is a figure
-<<<<<<< HEAD
-blockToHtml opts (SimpleFigure attr caption (src, title)) =
+blockToHtmlInner opts (SimpleFigure attr caption (src, title)) =
   figure opts attr caption (src, title)
-blockToHtml opts (Para lst) = do
-=======
-blockToHtmlInner opts (Para [Image attr txt (s,T.stripPrefix "fig:" -> Just tit)]) =
-  figure opts attr txt (s,tit)
 blockToHtmlInner opts (Para lst) = do
->>>>>>> 84b5c554
   contents <- inlineListToHtml opts lst
   case contents of
        Empty _ | not (isEnabled Ext_empty_paragraphs opts) -> return mempty
