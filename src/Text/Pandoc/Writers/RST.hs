{-# LANGUAGE OverloadedStrings #-}
{-
Copyright (C) 2006-2018 John MacFarlane <jgm@berkeley.edu>

This program is free software; you can redistribute it and/or modify
it under the terms of the GNU General Public License as published by
the Free Software Foundation; either version 2 of the License, or
(at your option) any later version.

This program is distributed in the hope that it will be useful,
but WITHOUT ANY WARRANTY; without even the implied warranty of
MERCHANTABILITY or FITNESS FOR A PARTICULAR PURPOSE.  See the
GNU General Public License for more details.

You should have received a copy of the GNU General Public License
along with this program; if not, write to the Free Software
Foundation, Inc., 59 Temple Place, Suite 330, Boston, MA  02111-1307  USA
-}

{- |
   Module      : Text.Pandoc.Writers.RST
   Copyright   : Copyright (C) 2006-2018 John MacFarlane
   License     : GNU GPL, version 2 or above

   Maintainer  : John MacFarlane <jgm@berkeley.edu>
   Stability   : alpha
   Portability : portable

Conversion of 'Pandoc' documents to reStructuredText.

reStructuredText:  <http://docutils.sourceforge.net/rst.html>
-}
module Text.Pandoc.Writers.RST ( writeRST ) where
import Control.Monad.State.Strict
import Data.Char (isSpace, toLower)
import Data.List (isPrefixOf, stripPrefix)
import Data.Maybe (fromMaybe)
import Data.Text (Text, stripEnd)
import qualified Text.Pandoc.Builder as B
import Text.Pandoc.Class (PandocMonad, report)
import Text.Pandoc.Definition
import Text.Pandoc.ImageSize
import Text.Pandoc.Logging
import Text.Pandoc.Options
import Text.Pandoc.Pretty
import Text.Pandoc.Shared
import Text.Pandoc.Templates (renderTemplate')
import Text.Pandoc.Writers.Shared
import Text.Pandoc.Walk

type Refs = [([Inline], Target)]

data WriterState =
  WriterState { stNotes       :: [[Block]]
              , stLinks       :: Refs
              , stImages      :: [([Inline], (Attr, String, String, Maybe String))]
              , stHasMath     :: Bool
              , stHasRawTeX   :: Bool
              , stOptions     :: WriterOptions
              , stTopLevel    :: Bool
              }

type RST = StateT WriterState

-- | Convert Pandoc to RST.
writeRST :: PandocMonad m => WriterOptions -> Pandoc -> m Text
writeRST opts document = do
  let st = WriterState { stNotes = [], stLinks = [],
                         stImages = [], stHasMath = False,
                         stHasRawTeX = False, stOptions = opts,
                         stTopLevel = True }
  evalStateT (pandocToRST document) st

-- | Return RST representation of document.
pandocToRST :: PandocMonad m => Pandoc -> RST m Text
pandocToRST (Pandoc meta blocks) = do
  opts <- gets stOptions
  let colwidth = if writerWrapText opts == WrapAuto
                    then Just $ writerColumns opts
                    else Nothing
  let render' :: Doc -> Text
      render' = render colwidth
  let subtit = case lookupMeta "subtitle" meta of
                    Just (MetaBlocks [Plain xs]) -> xs
                    _                            -> []
  title <- titleToRST (docTitle meta) subtit
  metadata <- metaToJSON opts
                (fmap render' . blockListToRST)
                (fmap (stripEnd . render') . inlineListToRST)
                $ B.deleteMeta "title" $ B.deleteMeta "subtitle" meta
  body <- blockListToRST' True $ case writerTemplate opts of
                                      Just _  -> normalizeHeadings 1 blocks
                                      Nothing -> blocks
  notes <- gets (reverse . stNotes) >>= notesToRST
  -- note that the notes may contain refs, so we do them first
  refs <- gets (reverse . stLinks) >>= refsToRST
  pics <- gets (reverse . stImages) >>= pictRefsToRST
  hasMath <- gets stHasMath
  rawTeX <- gets stHasRawTeX
  let main = render' $ foldl ($+$) empty [body, notes, refs, pics]
  let context = defField "body" main
              $ defField "toc" (writerTableOfContents opts)
              $ defField "toc-depth" (show $ writerTOCDepth opts)
              $ defField "math" hasMath
              $ defField "title" (render Nothing title :: String)
              $ defField "math" hasMath
              $ defField "rawtex" rawTeX metadata
  case writerTemplate opts of
       Nothing  -> return main
       Just tpl -> renderTemplate' tpl context
  where
    normalizeHeadings lev (Header l a i:bs) =
      Header lev a i:normalizeHeadings (lev+1) cont ++ normalizeHeadings lev bs'
      where (cont,bs') = break (headerLtEq l) bs
            headerLtEq level (Header l' _ _) = l' <= level
            headerLtEq _ _                   = False
    normalizeHeadings lev (b:bs) = b:normalizeHeadings lev bs
    normalizeHeadings _   []     = []

-- | Return RST representation of reference key table.
refsToRST :: PandocMonad m => Refs -> RST m Doc
refsToRST refs = mapM keyToRST refs >>= return . vcat

-- | Return RST representation of a reference key.
keyToRST :: PandocMonad m => ([Inline], (String, String)) -> RST m Doc
keyToRST (label, (src, _)) = do
  label' <- inlineListToRST label
  let label'' = if ':' `elem` (render Nothing label' :: String)
                   then char '`' <> label' <> char '`'
                   else label'
  return $ nowrap $ ".. _" <> label'' <> ": " <> text src

-- | Return RST representation of notes.
notesToRST :: PandocMonad m => [[Block]] -> RST m Doc
notesToRST notes =
   zipWithM noteToRST [1..] notes >>=
  return . vsep

-- | Return RST representation of a note.
noteToRST :: PandocMonad m => Int -> [Block] -> RST m Doc
noteToRST num note = do
  contents <- blockListToRST note
  let marker = ".. [" <> text (show num) <> "]"
  return $ nowrap $ marker $$ nest 3 contents

-- | Return RST representation of picture reference table.
pictRefsToRST :: PandocMonad m
              => [([Inline], (Attr, String, String, Maybe String))]
              -> RST m Doc
pictRefsToRST refs = mapM pictToRST refs >>= return . vcat

-- | Return RST representation of a picture substitution reference.
pictToRST :: PandocMonad m
          => ([Inline], (Attr, String, String, Maybe String))
          -> RST m Doc
pictToRST (label, (attr, src, _, mbtarget)) = do
  label' <- inlineListToRST label
  dims   <- imageDimsToRST attr
  let (_, cls, _) = attr
      classes = if null cls
                   then empty
                   else ":class: " <> text (unwords cls)
  return $ nowrap
         $ ".. |" <> label' <> "| image:: " <> text src $$ hang 3 empty (classes $$ dims)
         $$ case mbtarget of
                 Nothing -> empty
                 Just t  -> "   :target: " <> text t

-- | Escape special characters for RST.
escapeString :: WriterOptions -> String -> String
escapeString = escapeString' True
  where
  escapeString' _ _  [] = []
  escapeString' firstChar opts (c:cs) =
    case c of
         _ | c `elem` ['\\','`','*','_','|'] &&
             (firstChar || null cs) -> '\\':c:escapeString' False opts cs
         '\'' | isEnabled Ext_smart opts -> '\\':'\'':escapeString' False opts cs
         '"' | isEnabled Ext_smart opts -> '\\':'"':escapeString' False opts cs
         '-' | isEnabled Ext_smart opts ->
                case cs of
                     '-':_ -> '\\':'-':escapeString' False opts cs
                     _     -> '-':escapeString' False opts cs
         '.' | isEnabled Ext_smart opts ->
                case cs of
                     '.':'.':rest -> '\\':'.':'.':'.':escapeString' False opts rest
                     _            -> '.':escapeString' False opts cs
         _ -> c : escapeString' False opts cs

titleToRST :: PandocMonad m => [Inline] -> [Inline] -> RST m Doc
titleToRST [] _ = return empty
titleToRST tit subtit = do
  title <- inlineListToRST tit
  subtitle <- inlineListToRST subtit
  return $ bordered title '=' $$ bordered subtitle '-'

bordered :: Doc -> Char -> Doc
bordered contents c =
  if len > 0
     then border $$ contents $$ border
     else empty
   where len = offset contents
         border = text (replicate len c)

-- | Convert Pandoc block element to RST.
blockToRST :: PandocMonad m
           => Block         -- ^ Block element
           -> RST m Doc
blockToRST Null = return empty
blockToRST (Div attr bs) = do
  contents <- blockListToRST bs
  let startTag = ".. raw:: html" $+$ nest 3 (tagWithAttrs "div" attr)
  let endTag = ".. raw:: html" $+$ nest 3 "</div>"
  return $ blankline <> startTag $+$ contents $+$ endTag $$ blankline
blockToRST (Plain inlines) = inlineListToRST inlines
-- title beginning with fig: indicates that the image is a figure
blockToRST (Para [Image attr txt (src,'f':'i':'g':':':tit)]) = do
  capt <- inlineListToRST txt
  dims <- imageDimsToRST attr
  let fig = "figure:: " <> text src
      alt = ":alt: " <> if null tit then capt else text tit
      (_,cls,_) = attr
      classes = if null cls
                   then empty
                   else ":figclass: " <> text (unwords cls)
  return $ hang 3 ".. " (fig $$ alt $$ classes $$ dims $+$ capt) $$ blankline
blockToRST (Para inlines)
  | LineBreak `elem` inlines =
      linesToLineBlock $ splitBy (==LineBreak) inlines
  | otherwise = do
      contents <- inlineListToRST inlines
      return $ contents <> blankline
blockToRST (LineBlock lns) =
  linesToLineBlock lns
blockToRST (RawBlock f@(Format f') str)
  | f == "rst" = return $ text str
  | otherwise  = return $ blankline <> ".. raw:: " <>
                    text (map toLower f') $+$
                    nest 3 (text str) $$ blankline
blockToRST HorizontalRule =
  return $ blankline $$ "--------------" $$ blankline
blockToRST (Header level (name,classes,_) inlines) = do
  contents <- inlineListToRST inlines
  -- we calculate the id that would be used by auto_identifiers
  -- so we know whether to print an explicit identifier
  let autoId = uniqueIdent inlines mempty
  isTopLevel <- gets stTopLevel
  if isTopLevel
    then do
          let headerChar = if level > 5 then ' ' else "=-~^'" !! (level - 1)
          let border = text $ replicate (offset contents) headerChar
          let anchor | null name || name == autoId = empty
                     | otherwise = ".. _" <> text name <> ":" $$ blankline
          return $ nowrap $ anchor $$ contents $$ border $$ blankline
    else do
          let rub     = "rubric:: " <> contents
          let name' | null name    = empty
                    | otherwise    = ":name: " <> text name
          let cls   | null classes = empty
                    | otherwise    = ":class: " <> text (unwords classes)
          return $ nowrap $ hang 3 ".. " (rub $$ name' $$ cls) $$ blankline
blockToRST (CodeBlock (_,classes,kvs) str) = do
  opts <- gets stOptions
  let tabstop = writerTabStop opts
  let startnum = maybe "" (\x -> " " <> text x) $ lookup "startFrom" kvs
  let numberlines = if "numberLines" `elem` classes
                       then "   :number-lines:" <> startnum
                       else empty
  if "haskell" `elem` classes && "literate" `elem` classes &&
                  isEnabled Ext_literate_haskell opts
     then return $ prefixed "> " (text str) $$ blankline
     else return $
          (case [c | c <- classes,
                     c `notElem` ["sourceCode","literate","numberLines"]] of
             []       -> "::"
             (lang:_) -> (".. code:: " <> text lang) $$ numberlines)
          $+$ nest tabstop (text str) $$ blankline
blockToRST (BlockQuote blocks) = do
  tabstop <- gets $ writerTabStop . stOptions
  contents <- blockListToRST blocks
  return $ nest tabstop contents <> blankline
blockToRST (Table caption aligns widths headers rows) = do
  caption' <- inlineListToRST caption
  let blocksToDoc opts bs = do
         oldOpts <- gets stOptions
         modify $ \st -> st{ stOptions = opts }
         result <- blockListToRST bs
         modify $ \st -> st{ stOptions = oldOpts }
         return result
  opts <- gets stOptions
  tbl <- gridTable opts blocksToDoc (all null headers)
            (map (const AlignDefault) aligns) widths
            headers rows
  return $ if null caption
              then tbl $$ blankline
              else (".. table:: " <> caption') $$ blankline $$ nest 3 tbl $$
                   blankline
blockToRST (BulletList items) = do
  contents <- mapM bulletListItemToRST items
  -- ensure that sublists have preceding blank line
  return $ blankline $$ chomp (vcat contents) $$ blankline
blockToRST (OrderedList (start, style', delim) items) = do
  let markers = if start == 1 && style' == DefaultStyle && delim == DefaultDelim
                   then replicate (length items) "#."
                   else take (length items) $ orderedListMarkers
                                              (start, style', delim)
  let maxMarkerLength = maximum $ map length markers
  let markers' = map (\m -> let s = maxMarkerLength - length m
                            in  m ++ replicate s ' ') markers
  contents <- zipWithM orderedListItemToRST markers' items
  -- ensure that sublists have preceding blank line
  return $ blankline $$ chomp (vcat contents) $$ blankline
blockToRST (DefinitionList items) = do
  contents <- mapM definitionListItemToRST items
  -- ensure that sublists have preceding blank line
  return $ blankline $$ chomp (vcat contents) $$ blankline

-- | Convert bullet list item (list of blocks) to RST.
bulletListItemToRST :: PandocMonad m => [Block] -> RST m Doc
bulletListItemToRST items = do
  contents <- blockListToRST items
  return $ hang 3 "-  " $ contents <> cr

-- | Convert ordered list item (a list of blocks) to RST.
orderedListItemToRST :: PandocMonad m
                     => String   -- ^ marker for list item
                     -> [Block]  -- ^ list item (list of blocks)
                     -> RST m Doc
orderedListItemToRST marker items = do
  contents <- blockListToRST items
  let marker' = marker ++ " "
  return $ hang (length marker') (text marker') $ contents <> cr

-- | Convert defintion list item (label, list of blocks) to RST.
definitionListItemToRST :: PandocMonad m => ([Inline], [[Block]]) -> RST m Doc
definitionListItemToRST (label, defs) = do
  label' <- inlineListToRST label
  contents <- liftM vcat $ mapM blockListToRST defs
  tabstop <- gets $ writerTabStop . stOptions
  return $ nowrap label' $$ nest tabstop (nestle contents <> cr)

-- | Format a list of lines as line block.
linesToLineBlock :: PandocMonad m => [[Inline]] -> RST m Doc
linesToLineBlock inlineLines = do
  lns <- mapM inlineListToRST inlineLines
  return $
                      vcat (map (hang 2 (text "| ")) lns) <> blankline

-- | Convert list of Pandoc block elements to RST.
blockListToRST' :: PandocMonad m
                => Bool
                -> [Block]       -- ^ List of block elements
                -> RST m Doc
blockListToRST' topLevel blocks = do
  -- insert comment between list and quoted blocks, see #4248 and #3675
  let fixBlocks (b1:b2@(BlockQuote _):bs)
        | toClose b1 = b1 : commentSep : b2 : fixBlocks bs
        where
          toClose Plain{}                                = False
          toClose Header{}                               = False
          toClose LineBlock{}                            = False
          toClose HorizontalRule                         = False
          toClose (Para [Image _ _ (_,'f':'i':'g':':':_)]) = True
          toClose Para{}                                 = False
          toClose _                                        = True
          commentSep  = RawBlock "rst" "..\n\n"
      fixBlocks (b:bs) = b : fixBlocks bs
      fixBlocks [] = []
  tl <- gets stTopLevel
  modify (\s->s{stTopLevel=topLevel})
  res <- vcat `fmap` mapM blockToRST (fixBlocks blocks)
  modify (\s->s{stTopLevel=tl})
  return res

blockListToRST :: PandocMonad m
               => [Block]       -- ^ List of block elements
               -> RST m Doc
blockListToRST = blockListToRST' False

<<<<<<< HEAD
transformInlines :: [Inline] -> [Inline]
transformInlines = removeSpaceAfterDisplayMath . insertBS
=======
-- | Convert list of Pandoc inline elements to RST.
inlineListToRST :: PandocMonad m => [Inline] -> RST m Doc
inlineListToRST lst =
  mapM inlineToRST ((stripLeadingTrailingSpace .
                     removeSpaceAfterDisplayMath .
                     insertBS) lst) >>=
    return . hcat
>>>>>>> 65cc909f
  where -- remove spaces after displaymath, as they screw up indentation:
        removeSpaceAfterDisplayMath (Math DisplayMath x : zs) =
              Math DisplayMath x : dropWhile (==Space) zs
        removeSpaceAfterDisplayMath (x:xs) = x : removeSpaceAfterDisplayMath xs
        removeSpaceAfterDisplayMath [] = []
        insertBS :: [Inline] -> [Inline] -- insert '\ ' where needed
        insertBS (x:y:z:zs)
          | isComplex y && surroundComplex x z =
              x : y : insertBS (z : zs)
        insertBS (x:y:zs)
          | isComplex x && not (okAfterComplex y) =
              x : RawInline "rst" "\\ " : insertBS (y : zs)
          | isComplex y && not (okBeforeComplex x) =
              x : RawInline "rst" "\\ " : insertBS (y : zs)
          | otherwise =
              x : insertBS (y : zs)
        insertBS (x:ys) = x : insertBS ys
        insertBS [] = []
        surroundComplex :: Inline -> Inline -> Bool
        surroundComplex (Str s@(_:_)) (Str s'@(_:_)) =
          case (last s, head s') of
             ('\'','\'') -> True
             ('"','"')   -> True
             ('<','>')   -> True
             ('[',']')   -> True
             ('{','}')   -> True
             _           -> False
        surroundComplex _ _ = False
        okAfterComplex :: Inline -> Bool
        okAfterComplex Space = True
        okAfterComplex SoftBreak = True
        okAfterComplex LineBreak = True
        okAfterComplex (Str (c:_)) = isSpace c || c `elem` ("-.,:;!?\\/'\")]}>–—" :: String)
        okAfterComplex _ = False
        okBeforeComplex :: Inline -> Bool
        okBeforeComplex Space = True
        okBeforeComplex SoftBreak = True
        okBeforeComplex LineBreak = True
        okBeforeComplex (Str (c:_)) = isSpace c || c `elem` ("-:/'\"<([{–—" :: String)
        okBeforeComplex _ = False
        isComplex :: Inline -> Bool
        isComplex (Emph _)        = True
        isComplex (Strong _)      = True
        isComplex (SmallCaps _)   = True
        isComplex (Strikeout _)   = True
        isComplex (Superscript _) = True
        isComplex (Subscript _)   = True
        isComplex Link{}          = True
        isComplex Image{}         = True
        isComplex (Code _ _)      = True
        isComplex (Math _ _)      = True
        isComplex (Cite _ (x:_))  = isComplex x
        isComplex (Span _ (x:_))  = isComplex x
        isComplex _               = False

inlineListToRST :: PandocMonad m => [Inline] -> RST m Doc
inlineListToRST = writeInlines . walk transformInlines

-- | Convert list of Pandoc inline elements to RST.
writeInlines :: PandocMonad m => [Inline] -> RST m Doc
writeInlines lst = mapM inlineToRST lst >>= return . hcat

-- | Convert Pandoc inline element to RST.
inlineToRST :: PandocMonad m => Inline -> RST m Doc
inlineToRST (Span (_,_,kvs) ils) = do
  contents <- writeInlines ils
  return $
    case lookup "role" kvs of
          Just role -> ":" <> text role <> ":`" <> contents <> "`"
          Nothing   -> contents
inlineToRST (Emph lst) = do
  contents <- writeInlines lst
  return $ "*" <> contents <> "*"
inlineToRST (Strong lst) = do
  contents <- writeInlines lst
  return $ "**" <> contents <> "**"
inlineToRST (Strikeout lst) = do
  contents <- writeInlines lst
  return $ "[STRIKEOUT:" <> contents <> "]"
inlineToRST (Superscript lst) = do
  contents <- writeInlines lst
  return $ ":sup:`" <> contents <> "`"
inlineToRST (Subscript lst) = do
  contents <- writeInlines lst
  return $ ":sub:`" <> contents <> "`"
inlineToRST (SmallCaps lst) = writeInlines lst
inlineToRST (Quoted SingleQuote lst) = do
  contents <- writeInlines lst
  opts <- gets stOptions
  if isEnabled Ext_smart opts
     then return $ "'" <> contents <> "'"
     else return $ "‘" <> contents <> "’"
inlineToRST (Quoted DoubleQuote lst) = do
  contents <- writeInlines lst
  opts <- gets stOptions
  if isEnabled Ext_smart opts
     then return $ "\"" <> contents <> "\""
     else return $ "“" <> contents <> "”"
inlineToRST (Cite _  lst) =
  writeInlines lst
inlineToRST (Code _ str) = do
  opts <- gets stOptions
  -- we trim the string because the delimiters must adjoin a
  -- non-space character; see #3496
  -- we use :literal: when the code contains backticks, since
  -- :literal: allows backslash-escapes; see #3974
  return $ if '`' `elem` str
              then ":literal:`" <> text (escapeString opts (trim str)) <> "`"
              else "``" <> text (trim str) <> "``"
inlineToRST (Str str) = do
  opts <- gets stOptions
  return $ text $
    (if isEnabled Ext_smart opts
        then unsmartify opts
        else id) $ escapeString opts str
inlineToRST (Math t str) = do
  modify $ \st -> st{ stHasMath = True }
  return $ if t == InlineMath
              then ":math:`" <> text str <> "`"
              else if '\n' `elem` str
                   then blankline $$ ".. math::" $$
                        blankline $$ nest 3 (text str) $$ blankline
                   else blankline $$ (".. math:: " <> text str) $$ blankline
inlineToRST il@(RawInline f x)
  | f == "rst" = return $ text x
  | f == "latex" || f == "tex" = do
      modify $ \st -> st{ stHasRawTeX = True }
      return $ ":raw-latex:`" <> text x <> "`"
  | otherwise  = empty <$ report (InlineNotRendered il)
inlineToRST LineBreak = return cr -- there's no line break in RST (see Para)
inlineToRST Space = return space
inlineToRST SoftBreak = do
  wrapText <- gets $ writerWrapText . stOptions
  case wrapText of
        WrapPreserve -> return cr
        WrapAuto     -> return space
        WrapNone     -> return space
-- autolink
inlineToRST (Link _ [Str str] (src, _))
  | isURI src &&
    if "mailto:" `isPrefixOf` src
       then src == escapeURI ("mailto:" ++ str)
       else src == escapeURI str = do
  let srcSuffix = fromMaybe src (stripPrefix "mailto:" src)
  return $ text srcSuffix
inlineToRST (Link _ [Image attr alt (imgsrc,imgtit)] (src, _tit)) = do
  label <- registerImage attr alt (imgsrc,imgtit) (Just src)
  return $ "|" <> label <> "|"
inlineToRST (Link _ txt (src, tit)) = do
  useReferenceLinks <- gets $ writerReferenceLinks . stOptions
  linktext <- writeInlines $ B.toList . B.trimInlines . B.fromList $ txt
  if useReferenceLinks
    then do refs <- gets stLinks
            case lookup txt refs of
                 Just (src',tit') ->
                   if src == src' && tit == tit'
                      then return $ "`" <> linktext <> "`_"
                      else
                        return $ "`" <> linktext <> " <" <> text src <> ">`__"
                 Nothing -> do
                   modify $ \st -> st { stLinks = (txt,(src,tit)):refs }
                   return $ "`" <> linktext <> "`_"
    else return $ "`" <> linktext <> " <" <> text src <> ">`__"
inlineToRST (Image attr alternate (source, tit)) = do
  label <- registerImage attr alternate (source,tit) Nothing
  return $ "|" <> label <> "|"
inlineToRST (Note contents) = do
  -- add to notes in state
  notes <- gets stNotes
  modify $ \st -> st { stNotes = contents:notes }
  let ref = show $ length notes + 1
  return $ " [" <> text ref <> "]_"

registerImage :: PandocMonad m => Attr -> [Inline] -> Target -> Maybe String -> RST m Doc
registerImage attr alt (src,tit) mbtarget = do
  pics <- gets stImages
  txt <- case lookup alt pics of
               Just (a,s,t,mbt) | (a,s,t,mbt) == (attr,src,tit,mbtarget)
                 -> return alt
               _ -> do
                 let alt' = if null alt || alt == [Str ""]
                               then [Str $ "image" ++ show (length pics)]
                               else alt
                 modify $ \st -> st { stImages =
                        (alt', (attr,src,tit, mbtarget)):stImages st }
                 return alt'
  inlineListToRST txt

imageDimsToRST :: PandocMonad m => Attr -> RST m Doc
imageDimsToRST attr = do
  let (ident, _, _) = attr
      name = if null ident
                then empty
                else ":name: " <> text ident
      showDim dir = let cols d = ":" <> text (show dir) <> ": " <> text (show d)
                    in  case dimension dir attr of
                          Just (Percent a) ->
                            case dir of
                              Height -> empty
                              Width  -> cols (Percent a)
                          Just dim -> cols dim
                          Nothing  -> empty
  return $ cr <> name $$ showDim Width $$ showDim Height<|MERGE_RESOLUTION|>--- conflicted
+++ resolved
@@ -377,18 +377,9 @@
                -> RST m Doc
 blockListToRST = blockListToRST' False
 
-<<<<<<< HEAD
 transformInlines :: [Inline] -> [Inline]
-transformInlines = removeSpaceAfterDisplayMath . insertBS
-=======
--- | Convert list of Pandoc inline elements to RST.
-inlineListToRST :: PandocMonad m => [Inline] -> RST m Doc
-inlineListToRST lst =
-  mapM inlineToRST ((stripLeadingTrailingSpace .
-                     removeSpaceAfterDisplayMath .
-                     insertBS) lst) >>=
-    return . hcat
->>>>>>> 65cc909f
+transformInlines =
+  removeLeadingTrailingSpace . removeSpaceAfterDisplayMath . insertBS
   where -- remove spaces after displaymath, as they screw up indentation:
         removeSpaceAfterDisplayMath (Math DisplayMath x : zs) =
               Math DisplayMath x : dropWhile (==Space) zs
