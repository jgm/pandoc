--- conflicted
+++ resolved
@@ -112,18 +112,12 @@
                               else case last blocks of
                                 Header 1 il -> (init blocks, il)
                                 _           -> (blocks, [])
-<<<<<<< HEAD
-  body <- mapM (elementToLaTeX options) $ hierarchicalize blocks'
-  biblioTitle <- liftM (render colwidth) $ inlineListToLaTeX lastHeader
-  let main = (render colwidth . cat) body
-=======
   blocks'' <- if writerBeamer options
                  then toSlides blocks'
                  else return blocks'
   body <- mapM (elementToLaTeX options) $ hierarchicalize blocks''
   biblioTitle <- liftM (render colwidth) $ inlineListToLaTeX lastHeader
   let main = render colwidth $ vcat body
->>>>>>> 9961dc27
   st <- get
   let biblioFiles = intercalate "," $ map dropExtension $  writerBiblioFiles options
       citecontext = case writerCiteMethod options of
@@ -220,15 +214,6 @@
 inCmd :: String -> Doc -> Doc
 inCmd cmd contents = char '\\' <> text cmd <> braces contents
 
-<<<<<<< HEAD
--- | Convert Elements to ConTeXt
-elementToLaTeX :: WriterOptions -> Element -> State WriterState Doc
-elementToLaTeX _ (Blk block) = blockToLaTeX block
-elementToLaTeX opts (Sec level _ id' title' elements) = do
-  header' <- sectionHeader id' level title'
-  innerContents <- mapM (elementToLaTeX opts) elements
-  return $ cat (header' : innerContents)
-=======
 toSlides :: [Block] -> State WriterState [Block]
 toSlides bs = do
   opts <- gets stOptions
@@ -268,7 +253,6 @@
 isListBlock (OrderedList _ _)  = True
 isListBlock (DefinitionList _) = True
 isListBlock _                  = False
->>>>>>> 9961dc27
 
 -- | Convert Pandoc block element to LaTeX.
 blockToLaTeX :: Block     -- ^ Block to convert
@@ -390,11 +374,7 @@
                "\\end{description}" <> blankline
 blockToLaTeX HorizontalRule = return $
   "\\begin{center}\\rule{3in}{0.4pt}\\end{center}" $$ blankline
-<<<<<<< HEAD
-blockToLaTeX (Header level lst) = sectionHeader "" level lst 
-=======
 blockToLaTeX (Header level lst) = sectionHeader "" level lst
->>>>>>> 9961dc27
 blockToLaTeX (Table caption aligns widths heads rows) = do
   modify $ \s -> s{ stInTable = True, stTableNotes = [] }
   headers <- if all null heads
