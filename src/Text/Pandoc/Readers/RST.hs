--- conflicted
+++ resolved
@@ -1176,13 +1176,8 @@
   -- we need to ensure that the keys are ordered by occurrence in
   -- the document.
   numKeys <- M.size . stateKeys <$> getState
-<<<<<<< HEAD
-  let key = toKey $ "_" <> T.pack (show numKeys)
+  let key = toKey $ "_" <> T.pack (printf "%04d" numKeys)
   updateState $ \s -> s { stateKeys = M.insert key (Located pos ((src,""), nullAttr)) $
-=======
-  let key = toKey $ "_" <> T.pack (printf "%04d" numKeys)
-  updateState $ \s -> s { stateKeys = M.insert key ((src,""), nullAttr) $
->>>>>>> 8b523749
                           stateKeys s }
 
 referenceNames :: PandocMonad m => RSTParser m [Located Text]
