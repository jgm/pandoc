--- conflicted
+++ resolved
@@ -85,34 +85,7 @@
 import Text.Parsec.Combinator (lookAhead, between)
 import Text.Parsec.Prim ((<|>))
 
-<<<<<<< HEAD
--- for testing: to REMOVE
-import Text.Pandoc.Class (PandocIO, runIO)
-import Text.Pandoc.Parsing (ParserT)
-import Data.Default
-import Text.Parsec.String (Parser)
-import Text.Pandoc.Error (PandocError)
-import Text.Parsec.Error (ParseError)
-import Text.Parsec (parse)
-
-runParser :: VwParser PandocIO a -> String -> PandocIO a
-runParser p s = do
-  res <- readWithM p def{ stateOptions = def :: ReaderOptions } s
-  case res of
-       Left e -> throwError e
-       Right result -> return result
-
-testP :: VwParser PandocIO a -> String -> IO (Either PandocError a)
-testP p s = runIO $ runParser p (s ++ "\n")
-
-simpleParse :: Parser a -> String -> Either ParseError a
-simpleParse p s = parse p "" (s ++ "\n")
---end of to REMOVE
-
-readVimwiki :: PandocMonad m => ReaderOptions -> String -> m Pandoc
-=======
 readVimwiki :: PandocMonad m => ReaderOptions -> Text -> m Pandoc
->>>>>>> f17e4a75
 readVimwiki opts s = do
   res <- readWithM parseVimwiki def{ stateOptions = opts } (unpack s)
   case res of
