{-# LANGUAGE OverloadedStrings   #-}
{-# LANGUAGE PatternGuards       #-}
{-# LANGUAGE FlexibleInstances   #-}
{-# LANGUAGE MultiParamTypeClasses #-}
{-# LANGUAGE ScopedTypeVariables #-}
{-
Copyright (C) 2006-2017 John MacFarlane <jgm@berkeley.edu>

This program is free software; you can redistribute it and/or modify
it under the terms of the GNU General Public License as published by
the Free Software Foundation; either version 2 of the License, or
(at your option) any later version.

This program is distributed in the hope that it will be useful,
but WITHOUT ANY WARRANTY; without even the implied warranty of
MERCHANTABILITY or FITNESS FOR A PARTICULAR PURPOSE.  See the
GNU General Public License for more details.

You should have received a copy of the GNU General Public License
along with this program; if not, write to the Free Software
Foundation, Inc., 59 Temple Place, Suite 330, Boston, MA  02111-1307  USA
-}

{- |
   Module      : Text.Pandoc.Readers.LaTeX
   Copyright   : Copyright (C) 2006-2017 John MacFarlane
   License     : GNU GPL, version 2 or above

   Maintainer  : John MacFarlane <jgm@berkeley.edu>
   Stability   : alpha
   Portability : portable

Conversion of LaTeX to 'Pandoc' document.

-}
module Text.Pandoc.Readers.LaTeX ( readLaTeX,
                                   applyMacros,
                                   rawLaTeXInline,
                                   rawLaTeXBlock,
                                   macro,
                                   inlineCommand
                                 ) where

import Control.Applicative (many, optional, (<|>))
import Control.Monad
import Control.Monad.Except (throwError)
import Data.Char (chr, isAlphaNum, isLetter, ord, isDigit)
import Data.Default
import Data.Text (Text)
import qualified Data.Text as T
import Data.List (intercalate, isPrefixOf)
import qualified Data.Map as M
import qualified Data.Set as Set
import Data.Maybe (fromMaybe, maybeToList)
import Safe (minimumDef)
import System.FilePath (addExtension, replaceExtension, takeExtension)
import Text.Pandoc.Builder
import Text.Pandoc.Class (PandocMonad, PandocPure, lookupEnv, readFileFromDirs,
                          report, setResourcePath, getResourcePath)
import Text.Pandoc.Highlighting (fromListingsLanguage, languagesByExtension)
import Text.Pandoc.ImageSize (numUnit, showFl)
import Text.Pandoc.Logging
import Text.Pandoc.Options
import Text.Pandoc.Parsing hiding (many, optional, withRaw,
                            mathInline, mathDisplay,
                            space, (<|>), spaces, blankline)
import Text.Pandoc.Shared
import Text.Pandoc.Readers.LaTeX.Types (Macro(..), Tok(..),
                            TokType(..))
import Text.Pandoc.Walk
import Text.Pandoc.Error (PandocError(PandocParsecError, PandocMacroLoop))

-- for debugging:
-- import Text.Pandoc.Extensions (getDefaultExtensions)
-- import Text.Pandoc.Class (runIOorExplode, PandocIO)
-- import Debug.Trace (traceShowId)

-- | Parse LaTeX from string and return 'Pandoc' document.
readLaTeX :: PandocMonad m
          => ReaderOptions -- ^ Reader options
          -> Text        -- ^ String to parse (assumes @'\n'@ line endings)
          -> m Pandoc
readLaTeX opts ltx = do
  parsed <- runParserT parseLaTeX def{ sOptions = opts } "source"
               (tokenize (crFilter ltx))
  case parsed of
    Right result -> return result
    Left e       -> throwError $ PandocParsecError (T.unpack ltx) e

parseLaTeX :: PandocMonad m => LP m Pandoc
parseLaTeX = do
  bs <- blocks
  eof
  st <- getState
  let meta = sMeta st
  let doc' = doc bs
  let headerLevel (Header n _ _) = [n]
      headerLevel _ = []
  let bottomLevel = minimumDef 1 $ query headerLevel doc'
  let adjustHeaders m (Header n attr ils) = Header (n+m) attr ils
      adjustHeaders _ x = x
  let (Pandoc _ bs') =
       -- handle the case where you have \part or \chapter
       (if bottomLevel < 1
           then walk (adjustHeaders (1 - bottomLevel))
           else id) doc'
  return $ Pandoc meta bs'

-- testParser :: LP PandocIO a -> Text -> IO a
-- testParser p t = do
--   res <- runIOorExplode (runParserT p defaultLaTeXState{
--             sOptions = def{ readerExtensions =
--               enableExtension Ext_raw_tex $
--                 getDefaultExtensions "latex" }} "source" (tokenize t))
--   case res of
--        Left e  -> error (show e)
--        Right r -> return r

data LaTeXState = LaTeXState{ sOptions       :: ReaderOptions
                            , sMeta          :: Meta
                            , sQuoteContext  :: QuoteContext
                            , sMacros        :: M.Map Text Macro
                            , sContainers    :: [String]
                            , sHeaders       :: M.Map Inlines String
                            , sLogMessages   :: [LogMessage]
                            , sIdentifiers   :: Set.Set String
                            , sVerbatimMode  :: Bool
                            , sCaption       :: Maybe Inlines
                            , sInListItem    :: Bool
                            , sInTableCell   :: Bool
                            }
     deriving Show

defaultLaTeXState :: LaTeXState
defaultLaTeXState = LaTeXState{ sOptions       = def
                              , sMeta          = nullMeta
                              , sQuoteContext  = NoQuote
                              , sMacros        = M.empty
                              , sContainers    = []
                              , sHeaders       = M.empty
                              , sLogMessages   = []
                              , sIdentifiers   = Set.empty
                              , sVerbatimMode  = False
                              , sCaption       = Nothing
                              , sInListItem    = False
                              , sInTableCell   = False
                              }

instance PandocMonad m => HasQuoteContext LaTeXState m where
  getQuoteContext = sQuoteContext <$> getState
  withQuoteContext context parser = do
    oldState <- getState
    let oldQuoteContext = sQuoteContext oldState
    setState oldState { sQuoteContext = context }
    result <- parser
    newState <- getState
    setState newState { sQuoteContext = oldQuoteContext }
    return result

instance HasLogMessages LaTeXState where
  addLogMessage msg st = st{ sLogMessages = msg : sLogMessages st }
  getLogMessages st = reverse $ sLogMessages st

instance HasIdentifierList LaTeXState where
  extractIdentifierList     = sIdentifiers
  updateIdentifierList f st = st{ sIdentifiers = f $ sIdentifiers st }

instance HasIncludeFiles LaTeXState where
  getIncludeFiles = sContainers
  addIncludeFile f s = s{ sContainers = f : sContainers s }
  dropLatestIncludeFile s = s { sContainers = drop 1 $ sContainers s }

instance HasHeaderMap LaTeXState where
  extractHeaderMap     = sHeaders
  updateHeaderMap f st = st{ sHeaders = f $ sHeaders st }

instance HasMacros LaTeXState where
  extractMacros  st  = sMacros st
  updateMacros f st  = st{ sMacros = f (sMacros st) }

instance HasReaderOptions LaTeXState where
  extractReaderOptions = sOptions

instance HasMeta LaTeXState where
  setMeta field val st =
    st{ sMeta = setMeta field val $ sMeta st }
  deleteMeta field st =
    st{ sMeta = deleteMeta field $ sMeta st }

instance Default LaTeXState where
  def = defaultLaTeXState

type LP m = ParserT [Tok] LaTeXState m

withVerbatimMode :: PandocMonad m => LP m a -> LP m a
withVerbatimMode parser = do
  updateState $ \st -> st{ sVerbatimMode = True }
  result <- parser
  updateState $ \st -> st{ sVerbatimMode = False }
  return result

rawLaTeXBlock :: (PandocMonad m, HasMacros s, HasReaderOptions s)
              => ParserT String s m String
rawLaTeXBlock = do
  lookAhead (try (char '\\' >> letter))
  inp <- getInput
  let toks = tokenize $ T.pack inp
  let rawblock = do
         (_, raw) <- try $
                      withRaw (environment <|> macroDef <|> blockCommand)
         return raw
  pstate <- getState
  let lstate = def{ sOptions = extractReaderOptions pstate }
  res <- runParserT rawblock lstate "source" toks
  case res of
       Left _    -> mzero
       Right raw -> takeP (T.length (untokenize raw))

macro :: (PandocMonad m, HasMacros s, HasReaderOptions s)
      => ParserT String s m Blocks
macro = do
  guardEnabled Ext_latex_macros
  lookAhead (char '\\' *> oneOfStrings ["new", "renew", "provide"] *>
              oneOfStrings ["command", "environment"])
  inp <- getInput
  let toks = tokenize $ T.pack inp
  let rawblock = do
         (_, raw) <- withRaw $ try macroDef
         st <- getState
         return (raw, st)
  pstate <- getState
  let lstate = def{ sOptions = extractReaderOptions pstate
                  , sMacros  = extractMacros pstate }
  res <- runParserT rawblock lstate "source" toks
  case res of
       Left _ -> mzero
       Right (raw, st) -> do
         updateState (updateMacros (const $ sMacros st))
         mempty <$ takeP (T.length (untokenize raw))

applyMacros :: (PandocMonad m, HasMacros s, HasReaderOptions s)
            => String -> ParserT String s m String
applyMacros s = do
  (guardEnabled Ext_latex_macros >>
   do let retokenize = doMacros 0 *> (toksToString <$> getInput)
      pstate <- getState
      let lstate = def{ sOptions = extractReaderOptions pstate
                      , sMacros  = extractMacros pstate }
      res <- runParserT retokenize lstate "math" (tokenize (T.pack s))
      case res of
           Left e -> fail (show e)
           Right s' -> return s') <|> return s

rawLaTeXInline :: (PandocMonad m, HasMacros s, HasReaderOptions s)
              => ParserT String s m String
rawLaTeXInline = do
  lookAhead (try (char '\\' >> letter) <|> char '$')
  inp <- getInput
  let toks = tokenize $ T.pack inp
  let rawinline = do
         (_, raw) <- try $ withRaw (inlineEnvironment <|> inlineCommand')
         st <- getState
         return (raw, st)
  pstate <- getState
  let lstate = def{ sOptions = extractReaderOptions pstate
                  , sMacros  = extractMacros pstate }
  res <- runParserT rawinline lstate "source" toks
  case res of
       Left _ -> mzero
       Right (raw, s) -> do
         updateState $ updateMacros (const $ sMacros s)
         takeP (T.length (untokenize raw))

inlineCommand :: PandocMonad m => ParserT String ParserState m Inlines
inlineCommand = do
  lookAhead (try (char '\\' >> letter) <|> char '$')
  inp <- getInput
  let toks = tokenize $ T.pack inp
  let rawinline = do
         (il, raw) <- try $ withRaw (inlineEnvironment <|> inlineCommand')
         st <- getState
         return (il, raw, st)
  pstate <- getState
  let lstate = def{ sOptions = extractReaderOptions pstate
                  , sMacros  = extractMacros pstate }
  res <- runParserT rawinline lstate "source" toks
  case res of
       Left _ -> mzero
       Right (il, raw, s) -> do
         updateState $ updateMacros (const $ sMacros s)
         takeP (T.length (untokenize raw))
         return il

tokenize :: Text -> [Tok]
tokenize = totoks (1, 1)

totoks :: (Line, Column) -> Text -> [Tok]
totoks (lin,col) t =
  case T.uncons t of
       Nothing        -> []
       Just (c, rest)
         | c == '\n' ->
           Tok (lin, col) Newline "\n"
           : totoks (lin + 1,1) rest
         | isSpaceOrTab c ->
           let (sps, rest') = T.span isSpaceOrTab t
           in  Tok (lin, col) Spaces sps
               : totoks (lin, col + T.length sps) rest'
         | isAlphaNum c ->
           let (ws, rest') = T.span isAlphaNum t
           in  Tok (lin, col) Word ws
               : totoks (lin, col + T.length ws) rest'
         | c == '%' ->
           let (cs, rest') = T.break (== '\n') rest
           in  Tok (lin, col) Comment ("%" <> cs)
               : totoks (lin, col + 1 + T.length cs) rest'
         | c == '\\' ->
           case T.uncons rest of
                Nothing -> [Tok (lin, col) Symbol (T.singleton c)]
                Just (d, rest')
                  | isLetter d ->
                      let (ws, rest'') = T.span isLetter rest
                          (ss, rest''') = T.span isSpaceOrTab rest''
                      in  Tok (lin, col) (CtrlSeq ws) ("\\" <> ws <> ss)
                          : totoks (lin,
                                 col + 1 + T.length ws + T.length ss) rest'''
                  | d == '\t' || d == '\n' ->
                      Tok (lin, col) Symbol ("\\")
                      : totoks (lin, col + 1) rest
                  | otherwise  ->
                      Tok (lin, col) (CtrlSeq (T.singleton d)) (T.pack [c,d])
                      : totoks (lin, col + 2) rest'
         | c == '#' ->
           let (t1, t2) = T.span (\d -> d >= '0' && d <= '9') rest
           in  case safeRead (T.unpack t1) of
                    Just i ->
                       Tok (lin, col) (Arg i) ("#" <> t1)
                       : totoks (lin, col + 1 + T.length t1) t2
                    Nothing ->
                       Tok (lin, col) Symbol ("#")
                       : totoks (lin, col + 1) t2
         | c == '^' ->
           case T.uncons rest of
                Just ('^', rest') ->
                  case T.uncons rest' of
                       Just (d, rest'')
                         | isLowerHex d ->
                           case T.uncons rest'' of
                                Just (e, rest''') | isLowerHex e ->
                                  Tok (lin, col) Esc2 (T.pack ['^','^',d,e])
                                  : totoks (lin, col + 4) rest'''
                                _ ->
                                  Tok (lin, col) Esc1 (T.pack ['^','^',d])
                                  : totoks (lin, col + 3) rest''
                         | d < '\128' ->
                                  Tok (lin, col) Esc1 (T.pack ['^','^',d])
                                  : totoks (lin, col + 3) rest''
                       _ -> [Tok (lin, col) Symbol ("^"),
                             Tok (lin, col + 1) Symbol ("^")]
                _ -> Tok (lin, col) Symbol ("^")
                     : totoks (lin, col + 1) rest
         | otherwise ->
           Tok (lin, col) Symbol (T.singleton c) : totoks (lin, col + 1) rest

  where isSpaceOrTab ' '  = True
        isSpaceOrTab '\t' = True
        isSpaceOrTab _    = False

isLowerHex :: Char -> Bool
isLowerHex x = x >= '0' && x <= '9' || x >= 'a' && x <= 'f'

untokenize :: [Tok] -> Text
untokenize = mconcat . map untoken

untoken :: Tok -> Text
untoken (Tok _ _ t) = t

satisfyTok :: PandocMonad m => (Tok -> Bool) -> LP m Tok
satisfyTok f =
  try $ do
    res <- tokenPrim (T.unpack . untoken) updatePos matcher
    doMacros 0 -- apply macros on remaining input stream
    return res
  where matcher t | f t       = Just t
                  | otherwise = Nothing
        updatePos :: SourcePos -> Tok -> [Tok] -> SourcePos
        updatePos spos _ (Tok (lin,col) _ _ : _) =
          setSourceColumn (setSourceLine spos lin) col
        updatePos spos _ [] = spos

doMacros :: PandocMonad m => Int -> LP m ()
doMacros n = do
  verbatimMode <- sVerbatimMode <$> getState
  when (not verbatimMode) $ do
    inp <- getInput
    case inp of
         Tok spos (CtrlSeq "begin") _ : Tok _ Symbol "{" :
          Tok _ Word name : Tok _ Symbol "}" : ts
            -> handleMacros spos name ts
         Tok spos (CtrlSeq "end") _ : Tok _ Symbol "{" :
          Tok _ Word name : Tok _ Symbol "}" : ts
            -> handleMacros spos ("end" <> name) ts
         Tok spos (CtrlSeq name) _ : ts
            -> handleMacros spos name ts
         _ -> return ()
  where handleMacros spos name ts = do
                macros <- sMacros <$> getState
                case M.lookup name macros of
                     Nothing -> return ()
                     Just (Macro numargs optarg newtoks) -> do
                       setInput ts
                       let getarg = spaces >> braced
                       args <- case optarg of
                                    Nothing -> count numargs getarg
                                    Just o  ->
                                       (:) <$> option o bracketedToks
                                           <*> count (numargs - 1) getarg
                       let addTok (Tok _ (Arg i) _) acc | i > 0
                                                        , i <= numargs =
                                 map (setpos spos) (args !! (i - 1)) ++ acc
                           addTok t acc = setpos spos t : acc
                       ts' <- getInput
                       setInput $ foldr addTok ts' newtoks
                       if n > 20  -- detect macro expansion loops
                          then throwError $ PandocMacroLoop (T.unpack name)
                          else doMacros (n + 1)

setpos :: (Line, Column) -> Tok -> Tok
setpos spos (Tok _ tt txt) = Tok spos tt txt

anyControlSeq :: PandocMonad m => LP m Tok
anyControlSeq = satisfyTok isCtrlSeq
  where isCtrlSeq (Tok _ (CtrlSeq _) _) = True
        isCtrlSeq _                     = False

anySymbol :: PandocMonad m => LP m Tok
anySymbol = satisfyTok isSym
  where isSym (Tok _ Symbol _) = True
        isSym _                = False

spaces :: PandocMonad m => LP m ()
spaces = skipMany (satisfyTok (tokTypeIn [Comment, Spaces, Newline]))

spaces1 :: PandocMonad m => LP m ()
spaces1 = skipMany1 (satisfyTok (tokTypeIn [Comment, Spaces, Newline]))

tokTypeIn :: [TokType] -> Tok -> Bool
tokTypeIn toktypes (Tok _ tt _) = tt `elem` toktypes

controlSeq :: PandocMonad m => Text -> LP m Tok
controlSeq name = satisfyTok isNamed
  where isNamed (Tok _ (CtrlSeq n) _) = n == name
        isNamed _ = False

symbol :: PandocMonad m => Char -> LP m Tok
symbol c = satisfyTok isc
  where isc (Tok _ Symbol d) = case T.uncons d of
                                    Just (c',_) -> c == c'
                                    _ -> False
        isc _ = False

symbolIn :: PandocMonad m => [Char] -> LP m Tok
symbolIn cs = satisfyTok isInCs
  where isInCs (Tok _ Symbol d) = case T.uncons d of
                                       Just (c,_) -> c `elem` cs
                                       _ -> False
        isInCs _ = False

sp :: PandocMonad m => LP m ()
sp = whitespace <|> endline

whitespace :: PandocMonad m => LP m ()
whitespace = () <$ satisfyTok isSpaceTok
  where isSpaceTok (Tok _ Spaces _) = True
        isSpaceTok _ = False

newlineTok :: PandocMonad m => LP m ()
newlineTok = () <$ satisfyTok isNewlineTok

isNewlineTok :: Tok -> Bool
isNewlineTok (Tok _ Newline _) = True
isNewlineTok _ = False

comment :: PandocMonad m => LP m ()
comment = () <$ satisfyTok isCommentTok
  where isCommentTok (Tok _ Comment _) = True
        isCommentTok _ = False

anyTok :: PandocMonad m => LP m Tok
anyTok = satisfyTok (const True)

endline :: PandocMonad m => LP m ()
endline = try $ do
  newlineTok
  lookAhead anyTok
  notFollowedBy blankline

blankline :: PandocMonad m => LP m ()
blankline = try $ skipMany whitespace *> newlineTok

primEscape :: PandocMonad m => LP m Char
primEscape = do
  Tok _ toktype t <- satisfyTok (tokTypeIn [Esc1, Esc2])
  case toktype of
       Esc1 -> case T.uncons (T.drop 2 t) of
                    Just (c, _)
                      | c >= '\64' && c <= '\127' -> return (chr (ord c - 64))
                      | otherwise                 -> return (chr (ord c + 64))
                    Nothing -> fail "Empty content of Esc1"
       Esc2 -> case safeRead ('0':'x':T.unpack (T.drop 2 t)) of
                    Just x -> return (chr x)
                    Nothing -> fail $ "Could not read: " ++ T.unpack t
       _    -> fail "Expected an Esc1 or Esc2 token" -- should not happen

bgroup :: PandocMonad m => LP m Tok
bgroup = try $ do
  skipMany sp
  symbol '{' <|> controlSeq "bgroup" <|> controlSeq "begingroup"

egroup :: PandocMonad m => LP m Tok
egroup = (symbol '}' <|> controlSeq "egroup" <|> controlSeq "endgroup")

grouped :: (PandocMonad m,  Monoid a) => LP m a -> LP m a
grouped parser = try $ do
  bgroup
  -- first we check for an inner 'grouped', because
  -- {{a,b}} should be parsed the same as {a,b}
  try (grouped parser <* egroup) <|> (mconcat <$> manyTill parser egroup)

braced :: PandocMonad m => LP m [Tok]
braced = bgroup *> braced' 1
  where braced' (n :: Int) =
          handleEgroup n <|> handleBgroup n <|> handleOther n
        handleEgroup n = do
          t <- egroup
          if n == 1
             then return []
             else (t:) <$> braced' (n - 1)
        handleBgroup n = do
          t <- bgroup
          (t:) <$> braced' (n + 1)
        handleOther n = do
          t <- anyTok
          (t:) <$> braced' n

bracketed :: PandocMonad m => Monoid a => LP m a -> LP m a
bracketed parser = try $ do
  symbol '['
  mconcat <$> manyTill parser (symbol ']')

dimenarg :: PandocMonad m => LP m Text
dimenarg = try $ do
  ch  <- option False $ True <$ symbol '='
  Tok _ _ s <- satisfyTok isWordTok
  guard $ (T.take 2 (T.reverse s)) `elem`
           ["pt","pc","in","bp","cm","mm","dd","cc","sp"]
  let num = T.take (T.length s - 2) s
  guard $ T.length num > 0
  guard $ T.all isDigit num
  return $ T.pack ['=' | ch] <> s

-- inline elements:

word :: PandocMonad m => LP m Inlines
word = (str . T.unpack . untoken) <$> satisfyTok isWordTok

regularSymbol :: PandocMonad m => LP m Inlines
regularSymbol = (str . T.unpack . untoken) <$> satisfyTok isRegularSymbol
  where isRegularSymbol (Tok _ Symbol t) = not $ T.any isSpecial t
        isRegularSymbol _ = False
        isSpecial c = c `Set.member` specialChars

specialChars :: Set.Set Char
specialChars = Set.fromList "#$%&~_^\\{}"

isWordTok :: Tok -> Bool
isWordTok (Tok _ Word _) = True
isWordTok _ = False

inlineGroup :: PandocMonad m => LP m Inlines
inlineGroup = do
  ils <- grouped inline
  if isNull ils
     then return mempty
     else return $ spanWith nullAttr ils
          -- we need the span so we can detitlecase bibtex entries;
          -- we need to know when something is {C}apitalized

doLHSverb :: PandocMonad m => LP m Inlines
doLHSverb =
  (codeWith ("",["haskell"],[]) . T.unpack . untokenize)
    <$> manyTill (satisfyTok (not . isNewlineTok)) (symbol '|')

mkImage :: PandocMonad m => [(String, String)] -> String -> LP m Inlines
mkImage options src = do
   let replaceTextwidth (k,v) =
         case numUnit v of
              Just (num, "\\textwidth") -> (k, showFl (num * 100) ++ "%")
              _ -> (k, v)
   let kvs = map replaceTextwidth
             $ filter (\(k,_) -> k `elem` ["width", "height"]) options
   let attr = ("",[], kvs)
   let alt = str "image"
   case takeExtension src of
        "" -> do
              defaultExt <- getOption readerDefaultImageExtension
              return $ imageWith attr (addExtension src defaultExt) "" alt
        _  -> return $ imageWith attr src "" alt

doxspace :: PandocMonad m => LP m Inlines
doxspace = do
  (space <$ lookAhead (satisfyTok startsWithLetter)) <|> return mempty
  where startsWithLetter (Tok _ Word t) =
          case T.uncons t of
               Just (c, _) | isLetter c -> True
               _ -> False
        startsWithLetter _ = False


-- converts e.g. \SI{1}[\$]{} to "$ 1" or \SI{1}{\euro} to "1 €"
dosiunitx :: PandocMonad m => LP m Inlines
dosiunitx = do
  skipopts
  value <- tok
  valueprefix <- option "" $ bracketed tok
  unit <- tok
  let emptyOr160 "" = ""
      emptyOr160 _  = "\160"
  return . mconcat $ [valueprefix,
                      emptyOr160 valueprefix,
                      value,
                      emptyOr160 unit,
                      unit]

lit :: String -> LP m Inlines
lit = pure . str

removeDoubleQuotes :: Text -> Text
removeDoubleQuotes t =
  maybe t id $ T.stripPrefix "\"" t >>= T.stripSuffix "\""

doubleQuote :: PandocMonad m => LP m Inlines
doubleQuote = do
       quoted' doubleQuoted (try $ count 2 $ symbol '`')
                            (void $ try $ count 2 $ symbol '\'')
   <|> quoted' doubleQuoted ((:[]) <$> symbol '“') (void $ symbol '”')
   -- the following is used by babel for localized quotes:
   <|> quoted' doubleQuoted (try $ sequence [symbol '"', symbol '`'])
                            (void $ try $ sequence [symbol '"', symbol '\''])
   <|> quoted' doubleQuoted ((:[]) <$> symbol '"')
                            (void $ symbol '"')

singleQuote :: PandocMonad m => LP m Inlines
singleQuote = do
       quoted' singleQuoted ((:[]) <$> symbol '`')
                            (try $ symbol '\'' >>
                                  notFollowedBy (satisfyTok startsWithLetter))
   <|> quoted' singleQuoted ((:[]) <$> symbol '‘')
                            (try $ symbol '’' >>
                                  notFollowedBy (satisfyTok startsWithLetter))
  where startsWithLetter (Tok _ Word t) =
          case T.uncons t of
               Just (c, _) | isLetter c -> True
               _ -> False
        startsWithLetter _ = False

quoted' :: PandocMonad m
        => (Inlines -> Inlines)
        -> LP m [Tok]
        -> LP m ()
        -> LP m Inlines
quoted' f starter ender = do
  startchs <- (T.unpack . untokenize) <$> starter
  smart <- extensionEnabled Ext_smart <$> getOption readerExtensions
  if smart
     then do
       ils <- many (notFollowedBy ender >> inline)
       (ender >> return (f (mconcat ils))) <|>
            (<> mconcat ils) <$>
                    lit (case startchs of
                              "``" -> "“"
                              "`"  -> "‘"
                              cs   -> cs)
     else lit startchs

enquote :: PandocMonad m => LP m Inlines
enquote = do
  skipopts
  quoteContext <- sQuoteContext <$> getState
  if quoteContext == InDoubleQuote
     then singleQuoted <$> withQuoteContext InSingleQuote tok
     else doubleQuoted <$> withQuoteContext InDoubleQuote tok

doverb :: PandocMonad m => LP m Inlines
doverb = do
  Tok _ Symbol t <- anySymbol
  marker <- case T.uncons t of
              Just (c, ts) | T.null ts -> return c
              _ -> mzero
  withVerbatimMode $
    (code . T.unpack . untokenize) <$>
      manyTill (verbTok marker) (symbol marker)

verbTok :: PandocMonad m => Char -> LP m Tok
verbTok stopchar = do
  t@(Tok (lin, col) toktype txt) <- satisfyTok (not . isNewlineTok)
  case T.findIndex (== stopchar) txt of
       Nothing -> return t
       Just i  -> do
         let (t1, t2) = T.splitAt i txt
         inp <- getInput
         setInput $ Tok (lin, col + i) Symbol (T.singleton stopchar)
                  : (totoks (lin, col + i + 1) (T.drop 1 t2)) ++ inp
         return $ Tok (lin, col) toktype t1

dolstinline :: PandocMonad m => LP m Inlines
dolstinline = do
  options <- option [] keyvals
  let classes = maybeToList $ lookup "language" options >>= fromListingsLanguage
  Tok _ Symbol t <- anySymbol
  marker <- case T.uncons t of
              Just (c, ts) | T.null ts -> return c
              _ -> mzero
  let stopchar = if marker == '{' then '}' else marker
  withVerbatimMode $
    (codeWith ("",classes,[]) . T.unpack . untokenize) <$>
      manyTill (verbTok stopchar) (symbol stopchar)

keyval :: PandocMonad m => LP m (String, String)
keyval = try $ do
  Tok _ Word key <- satisfyTok isWordTok
  let isSpecSym (Tok _ Symbol t) = t `elem` [".",":","-","|","\\"]
      isSpecSym _ = False
  val <- option [] $ do
           symbol '='
           braced <|> (many1 (satisfyTok isWordTok <|> satisfyTok isSpecSym
                               <|> anyControlSeq))
  optional sp
  optional (symbol ',')
  optional sp
  return (T.unpack key, T.unpack . untokenize $ val)

keyvals :: PandocMonad m => LP m [(String, String)]
keyvals = try $ symbol '[' >> manyTill keyval (symbol ']')

accent :: (Char -> String) -> Inlines -> LP m Inlines
accent f ils =
  case toList ils of
       (Str (x:xs) : ys) -> return $ fromList (Str (f x ++ xs) : ys)
       []                -> mzero
       _                 -> return ils

grave :: Char -> String
grave 'A' = "À"
grave 'E' = "È"
grave 'I' = "Ì"
grave 'O' = "Ò"
grave 'U' = "Ù"
grave 'a' = "à"
grave 'e' = "è"
grave 'i' = "ì"
grave 'o' = "ò"
grave 'u' = "ù"
grave c   = [c]

acute :: Char -> String
acute 'A' = "Á"
acute 'E' = "É"
acute 'I' = "Í"
acute 'O' = "Ó"
acute 'U' = "Ú"
acute 'Y' = "Ý"
acute 'a' = "á"
acute 'e' = "é"
acute 'i' = "í"
acute 'o' = "ó"
acute 'u' = "ú"
acute 'y' = "ý"
acute 'C' = "Ć"
acute 'c' = "ć"
acute 'L' = "Ĺ"
acute 'l' = "ĺ"
acute 'N' = "Ń"
acute 'n' = "ń"
acute 'R' = "Ŕ"
acute 'r' = "ŕ"
acute 'S' = "Ś"
acute 's' = "ś"
acute 'Z' = "Ź"
acute 'z' = "ź"
acute c   = [c]

circ :: Char -> String
circ 'A' = "Â"
circ 'E' = "Ê"
circ 'I' = "Î"
circ 'O' = "Ô"
circ 'U' = "Û"
circ 'a' = "â"
circ 'e' = "ê"
circ 'i' = "î"
circ 'o' = "ô"
circ 'u' = "û"
circ 'C' = "Ĉ"
circ 'c' = "ĉ"
circ 'G' = "Ĝ"
circ 'g' = "ĝ"
circ 'H' = "Ĥ"
circ 'h' = "ĥ"
circ 'J' = "Ĵ"
circ 'j' = "ĵ"
circ 'S' = "Ŝ"
circ 's' = "ŝ"
circ 'W' = "Ŵ"
circ 'w' = "ŵ"
circ 'Y' = "Ŷ"
circ 'y' = "ŷ"
circ c   = [c]

tilde :: Char -> String
tilde 'A' = "Ã"
tilde 'a' = "ã"
tilde 'O' = "Õ"
tilde 'o' = "õ"
tilde 'I' = "Ĩ"
tilde 'i' = "ĩ"
tilde 'U' = "Ũ"
tilde 'u' = "ũ"
tilde 'N' = "Ñ"
tilde 'n' = "ñ"
tilde c   = [c]

umlaut :: Char -> String
umlaut 'A' = "Ä"
umlaut 'E' = "Ë"
umlaut 'I' = "Ï"
umlaut 'O' = "Ö"
umlaut 'U' = "Ü"
umlaut 'a' = "ä"
umlaut 'e' = "ë"
umlaut 'i' = "ï"
umlaut 'o' = "ö"
umlaut 'u' = "ü"
umlaut c   = [c]

hungarumlaut :: Char -> String
hungarumlaut 'A' = "A̋"
hungarumlaut 'E' = "E̋"
hungarumlaut 'I' = "I̋"
hungarumlaut 'O' = "Ő"
hungarumlaut 'U' = "Ű"
hungarumlaut 'Y' = "ӳ"
hungarumlaut 'a' = "a̋"
hungarumlaut 'e' = "e̋"
hungarumlaut 'i' = "i̋"
hungarumlaut 'o' = "ő"
hungarumlaut 'u' = "ű"
hungarumlaut 'y' = "ӳ"
hungarumlaut c   = [c]

dot :: Char -> String
dot 'C' = "Ċ"
dot 'c' = "ċ"
dot 'E' = "Ė"
dot 'e' = "ė"
dot 'G' = "Ġ"
dot 'g' = "ġ"
dot 'I' = "İ"
dot 'Z' = "Ż"
dot 'z' = "ż"
dot c   = [c]

macron :: Char -> String
macron 'A' = "Ā"
macron 'E' = "Ē"
macron 'I' = "Ī"
macron 'O' = "Ō"
macron 'U' = "Ū"
macron 'a' = "ā"
macron 'e' = "ē"
macron 'i' = "ī"
macron 'o' = "ō"
macron 'u' = "ū"
macron c   = [c]

cedilla :: Char -> String
cedilla 'c' = "ç"
cedilla 'C' = "Ç"
cedilla 's' = "ş"
cedilla 'S' = "Ş"
cedilla 't' = "ţ"
cedilla 'T' = "Ţ"
cedilla 'e' = "ȩ"
cedilla 'E' = "Ȩ"
cedilla 'h' = "ḩ"
cedilla 'H' = "Ḩ"
cedilla 'o' = "o̧"
cedilla 'O' = "O̧"
cedilla c   = [c]

hacek :: Char -> String
hacek 'A' = "Ǎ"
hacek 'a' = "ǎ"
hacek 'C' = "Č"
hacek 'c' = "č"
hacek 'D' = "Ď"
hacek 'd' = "ď"
hacek 'E' = "Ě"
hacek 'e' = "ě"
hacek 'G' = "Ǧ"
hacek 'g' = "ǧ"
hacek 'H' = "Ȟ"
hacek 'h' = "ȟ"
hacek 'I' = "Ǐ"
hacek 'i' = "ǐ"
hacek 'j' = "ǰ"
hacek 'K' = "Ǩ"
hacek 'k' = "ǩ"
hacek 'L' = "Ľ"
hacek 'l' = "ľ"
hacek 'N' = "Ň"
hacek 'n' = "ň"
hacek 'O' = "Ǒ"
hacek 'o' = "ǒ"
hacek 'R' = "Ř"
hacek 'r' = "ř"
hacek 'S' = "Š"
hacek 's' = "š"
hacek 'T' = "Ť"
hacek 't' = "ť"
hacek 'U' = "Ǔ"
hacek 'u' = "ǔ"
hacek 'Z' = "Ž"
hacek 'z' = "ž"
hacek c   = [c]

breve :: Char -> String
breve 'A' = "Ă"
breve 'a' = "ă"
breve 'E' = "Ĕ"
breve 'e' = "ĕ"
breve 'G' = "Ğ"
breve 'g' = "ğ"
breve 'I' = "Ĭ"
breve 'i' = "ĭ"
breve 'O' = "Ŏ"
breve 'o' = "ŏ"
breve 'U' = "Ŭ"
breve 'u' = "ŭ"
breve c   = [c]

toksToString :: [Tok] -> String
toksToString = T.unpack . untokenize

mathDisplay :: String -> Inlines
mathDisplay = displayMath . trim

mathInline :: String -> Inlines
mathInline = math . trim

dollarsMath :: PandocMonad m => LP m Inlines
dollarsMath = do
  symbol '$'
  display <- option False (True <$ symbol '$')
  contents <- trim . toksToString <$>
               many (notFollowedBy (symbol '$') >> anyTok)
  if display
     then do
       mathDisplay contents <$ try (symbol '$' >> symbol '$')
        <|> (guard (null contents) >> return (mathInline ""))
     else mathInline contents <$ (symbol '$')

-- citations

addPrefix :: [Inline] -> [Citation] -> [Citation]
addPrefix p (k:ks) = k {citationPrefix = p ++ citationPrefix k} : ks
addPrefix _ _      = []

addSuffix :: [Inline] -> [Citation] -> [Citation]
addSuffix s ks@(_:_) =
  let k = last ks
  in  init ks ++ [k {citationSuffix = citationSuffix k ++ s}]
addSuffix _ _ = []

simpleCiteArgs :: PandocMonad m => LP m [Citation]
simpleCiteArgs = try $ do
  first  <- optionMaybe $ toList <$> opt
  second <- optionMaybe $ toList <$> opt
  keys <- try $ bgroup *> (manyTill citationLabel egroup)
  let (pre, suf) = case (first  , second ) of
        (Just s , Nothing) -> (mempty, s )
        (Just s , Just t ) -> (s , t )
        _                  -> (mempty, mempty)
      conv k = Citation { citationId      = k
                        , citationPrefix  = []
                        , citationSuffix  = []
                        , citationMode    = NormalCitation
                        , citationHash    = 0
                        , citationNoteNum = 0
                        }
  return $ addPrefix pre $ addSuffix suf $ map conv keys

citationLabel :: PandocMonad m => LP m String
citationLabel  = do
  optional sp
  toksToString <$>
    (many1 (satisfyTok isWordTok <|> symbolIn bibtexKeyChar)
          <* optional sp
          <* optional (symbol ',')
          <* optional sp)
  where bibtexKeyChar = ".:;?!`'()/*@_+=-[]" :: [Char]

cites :: PandocMonad m => CitationMode -> Bool -> LP m [Citation]
cites mode multi = try $ do
  cits <- if multi
             then many1 simpleCiteArgs
             else count 1 simpleCiteArgs
  let cs = concat cits
  return $ case mode of
        AuthorInText -> case cs of
                             (c:rest) -> c {citationMode = mode} : rest
                             []       -> []
        _            -> map (\a -> a {citationMode = mode}) cs

citation :: PandocMonad m => String -> CitationMode -> Bool -> LP m Inlines
citation name mode multi = do
  (c,raw) <- withRaw $ cites mode multi
  return $ cite c (rawInline "latex" $ "\\" ++ name ++ (toksToString raw))

handleCitationPart :: Inlines -> [Citation]
handleCitationPart ils =
  let isCite Cite{} = True
      isCite _      = False
      (pref, rest) = break isCite (toList ils)
  in case rest of
          (Cite cs _:suff) -> addPrefix pref $ addSuffix suff cs
          _                -> []

complexNatbibCitation :: PandocMonad m => CitationMode -> LP m Inlines
complexNatbibCitation mode = try $ do
  (cs, raw) <-
    withRaw $ concat <$> do
      bgroup
      items <- mconcat <$>
                many1 (notFollowedBy (symbol ';') >> inline)
                  `sepBy1` (symbol ';')
      egroup
      return $ map handleCitationPart items
  case cs of
       []       -> mzero
       (c:cits) -> return $ cite (c{ citationMode = mode }:cits)
                      (rawInline "latex" $ "\\citetext" ++ toksToString raw)

inNote :: Inlines -> Inlines
inNote ils =
  note $ para $ ils <> str "."

inlineCommand' :: PandocMonad m => LP m Inlines
inlineCommand' = try $ do
  Tok _ (CtrlSeq name) cmd <- anyControlSeq
  guard $ name /= "begin" && name /= "end"
  star <- option "" ("*" <$ symbol '*' <* optional sp)
  let name' = name <> star
  let names = ordNub [name', name] -- check non-starred as fallback
  let raw = do
       guard $ isInlineCommand name || not (isBlockCommand name)
       rawcommand <- getRawCommand (cmd <> star)
       (guardEnabled Ext_raw_tex >> return (rawInline "latex" rawcommand))
         <|> ignore rawcommand
  lookupListDefault raw names inlineCommands

tok :: PandocMonad m => LP m Inlines
tok = grouped inline <|> inlineCommand' <|> singleChar
  where singleChar = try $ do
          Tok (lin,col) toktype t <- satisfyTok (tokTypeIn [Word, Symbol])
          guard $ not $ toktype == Symbol &&
                        T.any (`Set.member` specialChars) t
          if T.length t > 1
             then do
               let (t1, t2) = (T.take 1 t, T.drop 1 t)
               inp <- getInput
               setInput $ (Tok (lin, col + 1) toktype t2) : inp
               return $ str (T.unpack t1)
             else return $ str (T.unpack t)

opt :: PandocMonad m => LP m Inlines
opt = bracketed inline

rawopt :: PandocMonad m => LP m Text
rawopt = do
  symbol '['
  inner <- untokenize <$> manyTill anyTok (symbol ']')
  optional sp
  return $ "[" <> inner <> "]"

skipopts :: PandocMonad m => LP m ()
skipopts = skipMany rawopt

-- opts in angle brackets are used in beamer
rawangle :: PandocMonad m => LP m ()
rawangle = try $ do
  symbol '<'
  () <$ manyTill anyTok (symbol '>')

skipangles :: PandocMonad m => LP m ()
skipangles = skipMany rawangle

ignore :: (Monoid a, PandocMonad m) => String -> ParserT s u m a
ignore raw = do
  pos <- getPosition
  report $ SkippedContent raw pos
  return mempty

withRaw :: PandocMonad m => LP m a -> LP m (a, [Tok])
withRaw parser = do
  inp <- getInput
  result <- parser
  nxt <- option (Tok (0,0) Word "") (lookAhead anyTok)
  let raw = takeWhile (/= nxt) inp
  return (result, raw)

inBrackets :: Inlines -> Inlines
inBrackets x = str "[" <> x <> str "]"

unescapeURL :: String -> String
unescapeURL ('\\':x:xs) | isEscapable x = x:unescapeURL xs
  where isEscapable c = c `elem` ("#$%&~_^\\{}" :: String)
unescapeURL (x:xs) = x:unescapeURL xs
unescapeURL [] = ""

mathEnvWith :: PandocMonad m
            => (Inlines -> a) -> Maybe Text -> Text -> LP m a
mathEnvWith f innerEnv name = f . mathDisplay . inner <$> mathEnv name
   where inner x = case innerEnv of
                        Nothing -> x
                        Just y  -> "\\begin{" ++ T.unpack y ++ "}\n" ++ x ++
                                   "\\end{" ++ T.unpack y ++ "}"

mathEnv :: PandocMonad m => Text -> LP m String
mathEnv name = do
  skipopts
  optional blankline
  res <- manyTill anyTok (end_ name)
  return $ stripTrailingNewlines $ T.unpack $ untokenize res

inlineEnvironment :: PandocMonad m => LP m Inlines
inlineEnvironment = try $ do
  controlSeq "begin"
  name <- untokenize <$> braced
  M.findWithDefault mzero name inlineEnvironments

inlineEnvironments :: PandocMonad m => M.Map Text (LP m Inlines)
inlineEnvironments = M.fromList [
    ("displaymath", mathEnvWith id Nothing "displaymath")
  , ("math", math <$> mathEnv "math")
  , ("equation", mathEnvWith id Nothing "equation")
  , ("equation*", mathEnvWith id Nothing "equation*")
  , ("gather", mathEnvWith id (Just "gathered") "gather")
  , ("gather*", mathEnvWith id (Just "gathered") "gather*")
  , ("multline", mathEnvWith id (Just "gathered") "multline")
  , ("multline*", mathEnvWith id (Just "gathered") "multline*")
  , ("eqnarray", mathEnvWith id (Just "aligned") "eqnarray")
  , ("eqnarray*", mathEnvWith id (Just "aligned") "eqnarray*")
  , ("align", mathEnvWith id (Just "aligned") "align")
  , ("align*", mathEnvWith id (Just "aligned") "align*")
  , ("alignat", mathEnvWith id (Just "aligned") "alignat")
  , ("alignat*", mathEnvWith id (Just "aligned") "alignat*")
  ]

inlineCommands :: PandocMonad m => M.Map Text (LP m Inlines)
inlineCommands = M.fromList $
  [ ("emph", extractSpaces emph <$> tok)
  , ("textit", extractSpaces emph <$> tok)
  , ("textsl", extractSpaces emph <$> tok)
  , ("textsc", extractSpaces smallcaps <$> tok)
  , ("textsf", extractSpaces (spanWith ("",["sans-serif"],[])) <$> tok)
  , ("textmd", extractSpaces (spanWith ("",["medium"],[])) <$> tok)
  , ("textrm", extractSpaces (spanWith ("",["roman"],[])) <$> tok)
  , ("textup", extractSpaces (spanWith ("",["upright"],[])) <$> tok)
  , ("texttt", ttfamily)
  , ("sout", extractSpaces strikeout <$> tok)
  , ("textsuperscript", extractSpaces superscript <$> tok)
  , ("textsubscript", extractSpaces subscript <$> tok)
  , ("textbackslash", lit "\\")
  , ("backslash", lit "\\")
  , ("slash", lit "/")
  , ("textbf", extractSpaces strong <$> tok)
  , ("textnormal", extractSpaces (spanWith ("",["nodecor"],[])) <$> tok)
  , ("ldots", lit "…")
  , ("vdots", lit "\8942")
  , ("dots", lit "…")
  , ("mdots", lit "…")
  , ("sim", lit "~")
  , ("label", rawInlineOr "label" (inBrackets <$> tok))
  , ("ref", rawInlineOr "ref" (inBrackets <$> tok))
  , ("textgreek", tok)
  , ("sep", lit ",")
  , ("cref", rawInlineOr "cref" (inBrackets <$> tok))  -- from cleveref.sty
  , ("(", mathInline . toksToString <$> manyTill anyTok (controlSeq ")"))
  , ("[", mathDisplay . toksToString <$> manyTill anyTok (controlSeq "]"))
  , ("ensuremath", mathInline . toksToString <$> braced)
  , ("texorpdfstring", (\_ x -> x) <$> tok <*> tok)
  , ("P", lit "¶")
  , ("S", lit "§")
  , ("$", lit "$")
  , ("%", lit "%")
  , ("&", lit "&")
  , ("#", lit "#")
  , ("_", lit "_")
  , ("{", lit "{")
  , ("}", lit "}")
  -- old TeX commands
  , ("em", extractSpaces emph <$> inlines)
  , ("it", extractSpaces emph <$> inlines)
  , ("sl", extractSpaces emph <$> inlines)
  , ("bf", extractSpaces strong <$> inlines)
  , ("rm", inlines)
  , ("itshape", extractSpaces emph <$> inlines)
  , ("slshape", extractSpaces emph <$> inlines)
  , ("scshape", extractSpaces smallcaps <$> inlines)
  , ("bfseries", extractSpaces strong <$> inlines)
  , ("/", pure mempty) -- italic correction
  , ("aa", lit "å")
  , ("AA", lit "Å")
  , ("ss", lit "ß")
  , ("o", lit "ø")
  , ("O", lit "Ø")
  , ("L", lit "Ł")
  , ("l", lit "ł")
  , ("ae", lit "æ")
  , ("AE", lit "Æ")
  , ("oe", lit "œ")
  , ("OE", lit "Œ")
  , ("pounds", lit "£")
  , ("euro", lit "€")
  , ("copyright", lit "©")
  , ("textasciicircum", lit "^")
  , ("textasciitilde", lit "~")
  , ("H", try $ tok >>= accent hungarumlaut)
  , ("`", option (str "`") $ try $ tok >>= accent grave)
  , ("'", option (str "'") $ try $ tok >>= accent acute)
  , ("^", option (str "^") $ try $ tok >>= accent circ)
  , ("~", option (str "~") $ try $ tok >>= accent tilde)
  , ("\"", option (str "\"") $ try $ tok >>= accent umlaut)
  , (".", option (str ".") $ try $ tok >>= accent dot)
  , ("=", option (str "=") $ try $ tok >>= accent macron)
  , ("c", option (str "c") $ try $ tok >>= accent cedilla)
  , ("v", option (str "v") $ try $ tok >>= accent hacek)
  , ("u", option (str "u") $ try $ tok >>= accent breve)
  , ("i", lit "i")
  , ("\\", linebreak <$ (do inTableCell <- sInTableCell <$> getState
                            guard $ not inTableCell
                            optional (bracketed inline)
                            spaces))
  , (",", lit "\8198")
  , ("@", pure mempty)
  , (" ", lit "\160")
  , ("ps", pure $ str "PS." <> space)
  , ("TeX", lit "TeX")
  , ("LaTeX", lit "LaTeX")
  , ("bar", lit "|")
  , ("textless", lit "<")
  , ("textgreater", lit ">")
  , ("thanks", note <$> grouped block)
  , ("footnote", note <$> grouped block)
  , ("verb", doverb)
  , ("lstinline", dolstinline)
  , ("Verb", doverb)
  , ("url", ((unescapeURL . T.unpack . untokenize) <$> braced) >>= \url ->
                  pure (link url "" (str url)))
  , ("href", (unescapeURL . toksToString <$>
                 braced <* optional sp) >>= \url ->
                   tok >>= \lab -> pure (link url "" lab))
  , ("includegraphics", do options <- option [] keyvals
                           src <- unescapeURL . T.unpack .
                                    removeDoubleQuotes . untokenize <$> braced
                           mkImage options src)
  , ("enquote", enquote)
  , ("cite", citation "cite" NormalCitation False)
  , ("Cite", citation "Cite" NormalCitation False)
  , ("citep", citation "citep" NormalCitation False)
  , ("citep*", citation "citep*" NormalCitation False)
  , ("citeal", citation "citeal" NormalCitation False)
  , ("citealp", citation "citealp" NormalCitation False)
  , ("citealp*", citation "citealp*" NormalCitation False)
  , ("autocite", citation "autocite" NormalCitation False)
  , ("smartcite", citation "smartcite" NormalCitation False)
  , ("footcite", inNote <$> citation "footcite" NormalCitation False)
  , ("parencite", citation "parencite" NormalCitation False)
  , ("supercite", citation "supercite" NormalCitation False)
  , ("footcitetext", inNote <$> citation "footcitetext" NormalCitation False)
  , ("citeyearpar", citation "citeyearpar" SuppressAuthor False)
  , ("citeyear", citation "citeyear" SuppressAuthor False)
  , ("autocite*", citation "autocite*" SuppressAuthor False)
  , ("cite*", citation "cite*" SuppressAuthor False)
  , ("parencite*", citation "parencite*" SuppressAuthor False)
  , ("textcite", citation "textcite" AuthorInText False)
  , ("citet", citation "citet" AuthorInText False)
  , ("citet*", citation "citet*" AuthorInText False)
  , ("citealt", citation "citealt" AuthorInText False)
  , ("citealt*", citation "citealt*" AuthorInText False)
  , ("textcites", citation "textcites" AuthorInText True)
  , ("cites", citation "cites" NormalCitation True)
  , ("autocites", citation "autocites" NormalCitation True)
  , ("footcites", inNote <$> citation "footcites" NormalCitation True)
  , ("parencites", citation "parencites" NormalCitation True)
  , ("supercites", citation "supercites" NormalCitation True)
  , ("footcitetexts", inNote <$> citation "footcitetexts" NormalCitation True)
  , ("Autocite", citation "Autocite" NormalCitation False)
  , ("Smartcite", citation "Smartcite" NormalCitation False)
  , ("Footcite", citation "Footcite" NormalCitation False)
  , ("Parencite", citation "Parencite" NormalCitation False)
  , ("Supercite", citation "Supercite" NormalCitation False)
  , ("Footcitetext", inNote <$> citation "Footcitetext" NormalCitation False)
  , ("Citeyearpar", citation "Citeyearpar" SuppressAuthor False)
  , ("Citeyear", citation "Citeyear" SuppressAuthor False)
  , ("Autocite*", citation "Autocite*" SuppressAuthor False)
  , ("Cite*", citation "Cite*" SuppressAuthor False)
  , ("Parencite*", citation "Parencite*" SuppressAuthor False)
  , ("Textcite", citation "Textcite" AuthorInText False)
  , ("Textcites", citation "Textcites" AuthorInText True)
  , ("Cites", citation "Cites" NormalCitation True)
  , ("Autocites", citation "Autocites" NormalCitation True)
  , ("Footcites", citation "Footcites" NormalCitation True)
  , ("Parencites", citation "Parencites" NormalCitation True)
  , ("Supercites", citation "Supercites" NormalCitation True)
  , ("Footcitetexts", inNote <$> citation "Footcitetexts" NormalCitation True)
  , ("citetext", complexNatbibCitation NormalCitation)
  , ("citeauthor", (try (tok *> optional sp *> controlSeq "citetext") *>
                        complexNatbibCitation AuthorInText)
                   <|> citation "citeauthor" AuthorInText False)
  , ("nocite", mempty <$ (citation "nocite" NormalCitation False >>=
                          addMeta "nocite"))
  , ("hypertarget", braced >> tok)
  -- glossaries package
  , ("gls", doAcronym "short")
  , ("Gls", doAcronym "short")
  , ("glsdesc", doAcronym "long")
  , ("Glsdesc", doAcronym "long")
  , ("GLSdesc", doAcronym "long")
  , ("acrlong", doAcronym "long")
  , ("Acrlong", doAcronym "long")
  , ("acrfull", doAcronym "full")
  , ("Acrfull", doAcronym "full")
  , ("acrshort", doAcronym "abbrv")
  , ("Acrshort", doAcronym "abbrv")
  , ("glspl", doAcronymPlural "short")
  , ("Glspl", doAcronymPlural "short")
  , ("glsdescplural", doAcronymPlural "long")
  , ("Glsdescplural", doAcronymPlural "long")
  , ("GLSdescplural", doAcronymPlural "long")
  -- acronyms package
  , ("ac", doAcronym "short")
  , ("acf", doAcronym "full")
  , ("acs", doAcronym "abbrv")
  , ("acp", doAcronymPlural "short")
  , ("acfp", doAcronymPlural "full")
  , ("acsp", doAcronymPlural "abbrv")
  -- siuntix
  , ("SI", dosiunitx)
  -- hyphenat
  , ("bshyp", lit "\\\173")
  , ("fshyp", lit "/\173")
  , ("dothyp", lit ".\173")
  , ("colonhyp", lit ":\173")
  , ("hyp", lit "-")
  , ("nohyphens", tok)
  , ("textnhtt", ttfamily)
  , ("nhttfamily", ttfamily)
  -- fontawesome
  , ("faCheck", lit "\10003")
  , ("faClose", lit "\10007")
  -- xspace
  , ("xspace", doxspace)
  ]

ttfamily :: PandocMonad m => LP m Inlines
ttfamily = (code . stringify . toList) <$> tok

rawInlineOr :: PandocMonad m => Text -> LP m Inlines -> LP m Inlines
rawInlineOr name' fallback = do
  parseRaw <- extensionEnabled Ext_raw_tex <$> getOption readerExtensions
  if parseRaw
     then rawInline "latex" <$> getRawCommand name'
     else fallback

getRawCommand :: PandocMonad m => Text -> LP m String
getRawCommand txt = do
  (_, rawargs) <- withRaw
     ((if txt == "\\write"
          then () <$ satisfyTok isWordTok -- digits
          else return ()) *>
      skipangles *>
      skipopts *>
      option "" (try (optional sp *> dimenarg)) *>
      many braced)
  return $ T.unpack (txt <> untokenize rawargs)

isBlockCommand :: Text -> Bool
isBlockCommand s =
  s `M.member` (blockCommands :: M.Map Text (LP PandocPure Blocks))
  || s `Set.member` treatAsBlock

treatAsBlock :: Set.Set Text
treatAsBlock = Set.fromList
   [ "newcommand", "renewcommand"
   , "newenvironment", "renewenvironment"
   , "providecommand", "provideenvironment"
     -- newcommand, etc. should be parsed by macroDef, but we need this
     -- here so these aren't parsed as inline commands to ignore
   , "special", "pdfannot", "pdfstringdef"
   , "bibliographystyle"
   , "maketitle", "makeindex", "makeglossary"
   , "addcontentsline", "addtocontents", "addtocounter"
      -- \ignore{} is used conventionally in literate haskell for definitions
      -- that are to be processed by the compiler but not printed.
   , "ignore"
   , "hyperdef"
   , "markboth", "markright", "markleft"
   , "hspace", "vspace"
   , "newpage"
   , "clearpage"
   , "pagebreak"
   ]

isInlineCommand :: Text -> Bool
isInlineCommand s =
  s `M.member` (inlineCommands :: M.Map Text (LP PandocPure Inlines))
  || s `Set.member` treatAsInline

treatAsInline :: Set.Set Text
treatAsInline = Set.fromList
  [ "index"
  , "hspace"
  , "vspace"
  , "noindent"
  , "newpage"
  , "clearpage"
  , "pagebreak"
  ]

lookupListDefault :: (Show k, Ord k) => v -> [k] -> M.Map k v -> v
lookupListDefault d = (fromMaybe d .) . lookupList
  where lookupList l m = msum $ map (`M.lookup` m) l

inline :: PandocMonad m => LP m Inlines
inline = (mempty <$ comment)
     <|> (space  <$ whitespace)
     <|> (softbreak <$ endline)
     <|> word
     <|> inlineCommand'
     <|> inlineEnvironment
     <|> inlineGroup
     <|> (symbol '-' *>
           option (str "-") (symbol '-' *>
             option (str "–") (str "—" <$ symbol '-')))
     <|> doubleQuote
     <|> singleQuote
     <|> (str "”" <$ try (symbol '\'' >> symbol '\''))
     <|> (str "”" <$ symbol '”')
     <|> (str "’" <$ symbol '\'')
     <|> (str "’" <$ symbol '’')
     <|> (str "\160" <$ symbol '~')
     <|> dollarsMath
     <|> (guardEnabled Ext_literate_haskell *> symbol '|' *> doLHSverb)
     <|> (str . (:[]) <$> primEscape)
     <|> regularSymbol
     <|> (do res <- symbolIn "#^'`\"[]"
             pos <- getPosition
             let s = T.unpack (untoken res)
             report $ ParsingUnescaped s pos
             return $ str s)

inlines :: PandocMonad m => LP m Inlines
inlines = mconcat <$> many inline

-- block elements:

<<<<<<< HEAD
enquote :: PandocMonad m => LP m Inlines
enquote = do
  skipopts
  context <- stateQuoteContext <$> getState
  if context == InDoubleQuote
     then singleQuoted <$> withQuoteContext InSingleQuote tok
     else doubleQuoted <$> withQuoteContext InDoubleQuote tok

doAcronym :: PandocMonad m => String -> LP m Inlines
doAcronym form = do
  acro <- braced
  return . mconcat $ [spanWith ("",[],[("acronym-label", acro), ("acronym-form", "singular+" ++ form)]) $ str acro]

doAcronymPlural :: PandocMonad m => String -> LP m Inlines
doAcronymPlural form = do
  acro <- braced
  plural <- lit "s"
  return . mconcat $ [spanWith ("",[],[("acronym-label", acro), ("acronym-form", "plural+" ++ form)]) $ mconcat $ [str acro, plural]]

doverb :: PandocMonad m => LP m Inlines
doverb = do
  marker <- anyChar
  code <$> manyTill (satisfy (/='\n')) (char marker)

dolstinline :: PandocMonad m => LP m Inlines
dolstinline = do
  options <- option [] keyvals
  let classes = maybeToList $ lookup "language" options >>= fromListingsLanguage
  marker <- char '{' <|> anyChar 
  codeWith ("",classes,[]) <$> manyTill (satisfy (/='\n')) (char '}' <|> char marker)

doLHSverb :: PandocMonad m => LP m Inlines
doLHSverb = codeWith ("",["haskell"],[]) <$> manyTill (satisfy (/='\n')) (char '|')

-- converts e.g. \SI{1}[\$]{} to "$ 1" or \SI{1}{\euro} to "1 €"
dosiunitx :: PandocMonad m => LP m Inlines
dosiunitx = do
  skipopts
  value <- tok
  valueprefix <- option "" $ char '[' >> (mconcat <$> manyTill tok (char ']'))
  unit <- tok
  let emptyOr160 "" = ""
      emptyOr160 _  = "\160"
  return . mconcat $ [valueprefix, 
                      emptyOr160 valueprefix,
                      value, 
                      emptyOr160 unit,
                      unit]
=======
begin_ :: PandocMonad m => Text -> LP m ()
begin_ t = (try $ do
  controlSeq "begin"
  spaces
  symbol '{'
  spaces
  Tok _ Word txt <- satisfyTok isWordTok
  spaces
  symbol '}'
  guard (t == txt)) <?> ("\\begin{" ++ T.unpack t ++ "}")
>>>>>>> e22dc98a

end_ :: PandocMonad m => Text -> LP m ()
end_ t = (try $ do
  controlSeq "end"
  spaces
  symbol '{'
  spaces
  Tok _ Word txt <- satisfyTok isWordTok
  spaces
  symbol '}'
  guard $ t == txt) <?> ("\\end{" ++ T.unpack t ++ "}")

preamble :: PandocMonad m => LP m Blocks
preamble = mempty <$ many preambleBlock
  where preambleBlock =  spaces1
                     <|> void include
                     <|> void macroDef
                     <|> void blockCommand
                     <|> void braced
                     <|> (notFollowedBy (begin_ "document") >> void anyTok)

paragraph :: PandocMonad m => LP m Blocks
paragraph = do
  x <- trimInlines . mconcat <$> many1 inline
  if x == mempty
     then return mempty
     else return $ para x

include :: PandocMonad m => LP m Blocks
include = do
  (Tok _ (CtrlSeq name) _) <-
                    controlSeq "include" <|> controlSeq "input" <|>
                    controlSeq "subfile" <|> controlSeq "usepackage"
  skipMany $ bracketed inline -- skip options
  fs <- (map trim . splitBy (==',') . T.unpack . untokenize) <$> braced
  let fs' = if name == "usepackage"
               then map (maybeAddExtension ".sty") fs
               else map (maybeAddExtension ".tex") fs
  dirs <- (splitBy (==':') . fromMaybe ".") <$> lookupEnv "TEXINPUTS"
  mconcat <$> mapM (insertIncludedFile blocks (tokenize . T.pack) dirs) fs'

maybeAddExtension :: String -> FilePath -> FilePath
maybeAddExtension ext fp =
  if null (takeExtension fp)
     then addExtension fp ext
     else fp

addMeta :: PandocMonad m => ToMetaValue a => String -> a -> LP m ()
addMeta field val = updateState $ \st ->
   st{ sMeta = addMetaField field val $ sMeta st }

authors :: PandocMonad m => LP m ()
authors = try $ do
  bgroup
  let oneAuthor = mconcat <$>
       many1 (notFollowedBy' (controlSeq "and") >>
               (inline <|> mempty <$ blockCommand))
               -- skip e.g. \vspace{10pt}
  auths <- sepBy oneAuthor (controlSeq "and")
  egroup
  addMeta "author" (map trimInlines auths)

macroDef :: PandocMonad m => LP m Blocks
macroDef = do
  guardEnabled Ext_latex_macros
  mempty <$ ((commandDef <|> environmentDef) <* doMacros 0)
  where commandDef = do
          (name, macro') <- newcommand
          updateState $ \s -> s{ sMacros = M.insert name macro' (sMacros s) }
        environmentDef = do
          (name, macro1, macro2) <- newenvironment
          updateState $ \s -> s{ sMacros =
            M.insert name macro1 (sMacros s) }
          updateState $ \s -> s{ sMacros =
            M.insert ("end" <> name) macro2 (sMacros s) }
        -- @\newenvironment{envname}[n-args][default]{begin}{end}@
        -- is equivalent to
        -- @\newcommand{\envname}[n-args][default]{begin}@
        -- @\newcommand{\endenvname}@

newcommand :: PandocMonad m => LP m (Text, Macro)
newcommand = do
  pos <- getPosition
  Tok _ (CtrlSeq mtype) _ <- controlSeq "newcommand" <|>
                             controlSeq "renewcommand" <|>
                             controlSeq "providecommand"
  optional $ symbol '*'
  Tok _ (CtrlSeq name) txt <- withVerbatimMode $ anyControlSeq <|>
    (symbol '{' *> spaces *> anyControlSeq <* spaces <* symbol '}')
  spaces
  numargs <- option 0 $ try bracketedNum
  spaces
  optarg <- option Nothing $ Just <$> try bracketedToks
  spaces
  contents <- braced
  when (mtype == "newcommand") $ do
    macros <- sMacros <$> getState
    case M.lookup name macros of
         Just _ -> report $ MacroAlreadyDefined (T.unpack txt) pos
         Nothing -> return ()
  return (name, Macro numargs optarg contents)

newenvironment :: PandocMonad m => LP m (Text, Macro, Macro)
newenvironment = do
  pos <- getPosition
  Tok _ (CtrlSeq mtype) _ <- controlSeq "newenvironment" <|>
                             controlSeq "renewenvironment" <|>
                             controlSeq "provideenvironment"
  optional $ symbol '*'
  symbol '{'
  spaces
  Tok _ Word name <- satisfyTok isWordTok
  spaces
  symbol '}'
  spaces
  numargs <- option 0 $ try bracketedNum
  spaces
  optarg <- option Nothing $ Just <$> try bracketedToks
  spaces
  startcontents <- braced
  spaces
  endcontents <- braced
  when (mtype == "newenvironment") $ do
    macros <- sMacros <$> getState
    case M.lookup name macros of
         Just _ -> report $ MacroAlreadyDefined (T.unpack name) pos
         Nothing -> return ()
  return (name, Macro numargs optarg startcontents,
             Macro 0 Nothing endcontents)

bracketedToks :: PandocMonad m => LP m [Tok]
bracketedToks = do
  symbol '['
  manyTill anyTok (symbol ']')

bracketedNum :: PandocMonad m => LP m Int
bracketedNum = do
  ds <- untokenize <$> bracketedToks
  case safeRead (T.unpack ds) of
       Just i -> return i
       _      -> return 0

setCaption :: PandocMonad m => LP m Blocks
setCaption = do
  ils <- tok
  mblabel <- option Nothing $
               try $ spaces >> controlSeq "label" >> (Just <$> tok)
  let ils' = case mblabel of
                  Just lab -> ils <> spanWith
                                ("",[],[("data-label", stringify lab)]) mempty
                  Nothing  -> ils
  updateState $ \st -> st{ sCaption = Just ils' }
  return mempty

looseItem :: PandocMonad m => LP m Blocks
looseItem = do
  inListItem <- sInListItem <$> getState
  guard $ not inListItem
  skipopts
  return mempty

resetCaption :: PandocMonad m => LP m ()
resetCaption = updateState $ \st -> st{ sCaption = Nothing }

section :: PandocMonad m => Attr -> Int -> LP m Blocks
section (ident, classes, kvs) lvl = do
  skipopts
  contents <- grouped inline
  lab <- option ident $
          try (spaces >> controlSeq "label"
               >> spaces >> toksToString <$> braced)
  attr' <- registerHeader (lab, classes, kvs) contents
  return $ headerWith attr' lvl contents

blockCommand :: PandocMonad m => LP m Blocks
blockCommand = try $ do
  Tok _ (CtrlSeq name) txt <- anyControlSeq
  guard $ name /= "begin" && name /= "end"
  star <- option "" ("*" <$ symbol '*' <* optional sp)
  let name' = name <> star
  let names = ordNub [name', name]
  let raw = do
        guard $ isBlockCommand name || not (isInlineCommand name)
        rawBlock "latex" <$> getRawCommand (txt <> star)
  lookupListDefault raw names blockCommands

closing :: PandocMonad m => LP m Blocks
closing = do
  contents <- tok
  st <- getState
  let extractInlines (MetaBlocks [Plain ys]) = ys
      extractInlines (MetaBlocks [Para ys ]) = ys
      extractInlines _                       = []
  let sigs = case lookupMeta "author" (sMeta st) of
                  Just (MetaList xs) ->
                    para $ trimInlines $ fromList $
                      intercalate [LineBreak] $ map extractInlines xs
                  _ -> mempty
  return $ para (trimInlines contents) <> sigs

blockCommands :: PandocMonad m => M.Map Text (LP m Blocks)
blockCommands = M.fromList $
   [ ("par", mempty <$ skipopts)
   , ("parbox",  braced >> grouped blocks)
   , ("title", mempty <$ (skipopts *>
                             (grouped inline >>= addMeta "title")
                         <|> (grouped block >>= addMeta "title")))
   , ("subtitle", mempty <$ (skipopts *> tok >>= addMeta "subtitle"))
   , ("author", mempty <$ (skipopts *> authors))
   -- -- in letter class, temp. store address & sig as title, author
   , ("address", mempty <$ (skipopts *> tok >>= addMeta "address"))
   , ("signature", mempty <$ (skipopts *> authors))
   , ("date", mempty <$ (skipopts *> tok >>= addMeta "date"))
   -- Koma-script metadata commands
   , ("dedication", mempty <$ (skipopts *> tok >>= addMeta "dedication"))
   -- sectioning
   , ("part", section nullAttr (-1))
   , ("part*", section nullAttr (-1))
   , ("chapter", section nullAttr 0)
   , ("chapter*", section ("",["unnumbered"],[]) 0)
   , ("section", section nullAttr 1)
   , ("section*", section ("",["unnumbered"],[]) 1)
   , ("subsection", section nullAttr 2)
   , ("subsection*", section ("",["unnumbered"],[]) 2)
   , ("subsubsection", section nullAttr 3)
   , ("subsubsection*", section ("",["unnumbered"],[]) 3)
   , ("paragraph", section nullAttr 4)
   , ("paragraph*", section ("",["unnumbered"],[]) 4)
   , ("subparagraph", section nullAttr 5)
   , ("subparagraph*", section ("",["unnumbered"],[]) 5)
   -- beamer slides
   , ("frametitle", section nullAttr 3)
   , ("framesubtitle", section nullAttr 4)
   -- letters
   , ("opening", (para . trimInlines) <$> (skipopts *> tok))
   , ("closing", skipopts *> closing)
   --
   , ("hrule", pure horizontalRule)
   , ("strut", pure mempty)
   , ("rule", skipopts *> tok *> tok *> pure horizontalRule)
   , ("item", looseItem)
   , ("documentclass", skipopts *> braced *> preamble)
   , ("centerline", (para . trimInlines) <$> (skipopts *> tok))
   , ("caption", skipopts *> setCaption)
   , ("bibliography", mempty <$ (skipopts *> braced >>=
         addMeta "bibliography" . splitBibs . toksToString))
   , ("addbibresource", mempty <$ (skipopts *> braced >>=
         addMeta "bibliography" . splitBibs . toksToString))
   -- includes
   , ("lstinputlisting", inputListing)
   , ("graphicspath", graphicsPath)
   -- hyperlink
   , ("hypertarget", try $ braced >> grouped block)
   ]


environments :: PandocMonad m => M.Map Text (LP m Blocks)
environments = M.fromList
   [ ("document", env "document" blocks)
   , ("abstract", mempty <$ (env "abstract" blocks >>= addMeta "abstract"))
   , ("letter", env "letter" letterContents)
   , ("minipage", env "minipage" $
          skipopts *> spaces *> optional braced *> spaces *> blocks)
   , ("figure", env "figure" $ skipopts *> figure)
   , ("subfigure", env "subfigure" $ skipopts *> tok *> figure)
   , ("center", env "center" blocks)
   , ("longtable",  env "longtable" $
          resetCaption *> simpTable "longtable" False >>= addTableCaption)
   , ("table",  env "table" $
          resetCaption *> skipopts *> blocks >>= addTableCaption)
   , ("tabular*", env "tabular" $ simpTable "tabular*" True)
   , ("tabularx", env "tabularx" $ simpTable "tabularx" True)
   , ("tabular", env "tabular"  $ simpTable "tabular" False)
   , ("quote", blockQuote <$> env "quote" blocks)
   , ("quotation", blockQuote <$> env "quotation" blocks)
   , ("verse", blockQuote <$> env "verse" blocks)
   , ("itemize", bulletList <$> listenv "itemize" (many item))
   , ("description", definitionList <$> listenv "description" (many descItem))
   , ("enumerate", orderedList')
   , ("alltt", alltt <$> env "alltt" blocks)
   , ("code", guardEnabled Ext_literate_haskell *>
       (codeBlockWith ("",["sourceCode","literate","haskell"],[]) <$>
         verbEnv "code"))
   , ("comment", mempty <$ verbEnv "comment")
   , ("verbatim", codeBlock <$> verbEnv "verbatim")
   , ("Verbatim", fancyverbEnv "Verbatim")
   , ("BVerbatim", fancyverbEnv "BVerbatim")
   , ("lstlisting", do attr <- parseListingsOptions <$> option [] keyvals
                       codeBlockWith attr <$> verbEnv "lstlisting")
    , ("minted", minted)
   , ("obeylines", obeylines)
   , ("displaymath", mathEnvWith para Nothing "displaymath")
   , ("equation", mathEnvWith para Nothing "equation")
   , ("equation*", mathEnvWith para Nothing "equation*")
   , ("gather", mathEnvWith para (Just "gathered") "gather")
   , ("gather*", mathEnvWith para (Just "gathered") "gather*")
   , ("multline", mathEnvWith para (Just "gathered") "multline")
   , ("multline*", mathEnvWith para (Just "gathered") "multline*")
   , ("eqnarray", mathEnvWith para (Just "aligned") "eqnarray")
   , ("eqnarray*", mathEnvWith para (Just "aligned") "eqnarray*")
   , ("align", mathEnvWith para (Just "aligned") "align")
   , ("align*", mathEnvWith para (Just "aligned") "align*")
   , ("alignat", mathEnvWith para (Just "aligned") "alignat")
   , ("alignat*", mathEnvWith para (Just "aligned") "alignat*")
   , ("tikzpicture", rawVerbEnv "tikzpicture")
   ]

environment :: PandocMonad m => LP m Blocks
environment = do
  controlSeq "begin"
  name <- untokenize <$> braced
  M.findWithDefault mzero name environments
    <|> rawEnv name

env :: PandocMonad m => Text -> LP m a -> LP m a
env name p = p <* end_ name

rawEnv :: PandocMonad m => Text -> LP m Blocks
rawEnv name = do
  exts <- getOption readerExtensions
  let parseRaw = extensionEnabled Ext_raw_tex exts
  rawOptions <- mconcat <$> many rawopt
  let beginCommand = "\\begin{" <> name <> "}" <> rawOptions
  pos1 <- getPosition
  (bs, raw) <- withRaw $ env name blocks
  if parseRaw
     then return $ rawBlock "latex"
                 $ T.unpack $ beginCommand <> untokenize raw
     else do
       unless parseRaw $ do
         report $ SkippedContent (T.unpack beginCommand) pos1
       pos2 <- getPosition
       report $ SkippedContent ("\\end{" ++ T.unpack name ++ "}") pos2
       return bs

rawVerbEnv :: PandocMonad m => Text -> LP m Blocks
rawVerbEnv name = do
  pos <- getPosition
  (_, raw) <- withRaw $ verbEnv name
  let raw' = "\\begin{tikzpicture}" ++ toksToString raw
  exts <- getOption readerExtensions
  let parseRaw = extensionEnabled Ext_raw_tex exts
  if parseRaw
     then return $ rawBlock "latex" raw'
     else do
       report $ SkippedContent raw' pos
       return mempty

verbEnv :: PandocMonad m => Text -> LP m String
verbEnv name = withVerbatimMode $ do
  skipopts
  optional blankline
  res <- manyTill anyTok (end_ name)
  return $ stripTrailingNewlines $ toksToString res

fancyverbEnv :: PandocMonad m => Text -> LP m Blocks
fancyverbEnv name = do
  options <- option [] keyvals
  let kvs = [ (if k == "firstnumber"
                  then "startFrom"
                  else k, v) | (k,v) <- options ]
  let classes = [ "numberLines" |
                  lookup "numbers" options == Just "left" ]
  let attr = ("",classes,kvs)
  codeBlockWith attr <$> verbEnv name

obeylines :: PandocMonad m => LP m Blocks
obeylines = do
  para . fromList . removeLeadingTrailingBreaks .
     walk softBreakToHard . toList <$> env "obeylines" inlines
  where softBreakToHard SoftBreak = LineBreak
        softBreakToHard x         = x
        removeLeadingTrailingBreaks = reverse . dropWhile isLineBreak .
                                      reverse . dropWhile isLineBreak
        isLineBreak LineBreak     = True
        isLineBreak _             = False

minted :: PandocMonad m => LP m Blocks
minted = do
  options <- option [] keyvals
  lang <- toksToString <$> braced
  let kvs = [ (if k == "firstnumber"
                  then "startFrom"
                  else k, v) | (k,v) <- options ]
  let classes = [ lang | not (null lang) ] ++
                [ "numberLines" |
                  lookup "linenos" options == Just "true" ]
  let attr = ("",classes,kvs)
  codeBlockWith attr <$> verbEnv "minted"

letterContents :: PandocMonad m => LP m Blocks
letterContents = do
  bs <- blocks
  st <- getState
  -- add signature (author) and address (title)
  let addr = case lookupMeta "address" (sMeta st) of
                  Just (MetaBlocks [Plain xs]) ->
                     para $ trimInlines $ fromList xs
                  _ -> mempty
  return $ addr <> bs -- sig added by \closing

figure :: PandocMonad m => LP m Blocks
figure = try $ do
  resetCaption
  blocks >>= addImageCaption

addImageCaption :: PandocMonad m => Blocks -> LP m Blocks
addImageCaption = walkM go
  where go (Image attr alt (src,tit))
            | not ("fig:" `isPrefixOf` tit) = do
          mbcapt <- sCaption <$> getState
          return $ case mbcapt of
               Just ils -> Image attr (toList ils) (src, "fig:" ++ tit)
               Nothing  -> Image attr alt (src,tit)
        go x = return x

graphicsPath :: PandocMonad m => LP m Blocks
graphicsPath = do
  ps <- map toksToString <$> (bgroup *> manyTill braced egroup)
  getResourcePath >>= setResourcePath . (++ ps)
  return mempty

splitBibs :: String -> [Inlines]
splitBibs = map (str . flip replaceExtension "bib" . trim) . splitBy (==',')

alltt :: Blocks -> Blocks
alltt = walk strToCode
  where strToCode (Str s)   = Code nullAttr s
        strToCode Space     = RawInline (Format "latex") "\\ "
        strToCode SoftBreak = LineBreak
        strToCode x         = x

parseListingsOptions :: [(String, String)] -> Attr
parseListingsOptions options =
  let kvs = [ (if k == "firstnumber"
                  then "startFrom"
                  else k, v) | (k,v) <- options ]
      classes = [ "numberLines" |
                  lookup "numbers" options == Just "left" ]
             ++ maybeToList (lookup "language" options
                     >>= fromListingsLanguage)
  in  (fromMaybe "" (lookup "label" options), classes, kvs)

inputListing :: PandocMonad m => LP m Blocks
inputListing = do
  pos <- getPosition
  options <- option [] keyvals
  f <- filter (/='"') . toksToString <$> braced
  dirs <- (splitBy (==':') . fromMaybe ".") <$> lookupEnv "TEXINPUTS"
  mbCode <- readFileFromDirs dirs f
  codeLines <- case mbCode of
                      Just s -> return $ lines s
                      Nothing -> do
                        report $ CouldNotLoadIncludeFile f pos
                        return []
  let (ident,classes,kvs) = parseListingsOptions options
  let language = case lookup "language" options >>= fromListingsLanguage of
                      Just l -> [l]
                      Nothing -> take 1 $ languagesByExtension (takeExtension f)
  let firstline = fromMaybe 1 $ lookup "firstline" options >>= safeRead
  let lastline = fromMaybe (length codeLines) $
                       lookup "lastline" options >>= safeRead
  let codeContents = intercalate "\n" $ take (1 + lastline - firstline) $
                       drop (firstline - 1) codeLines
  return $ codeBlockWith (ident,ordNub (classes ++ language),kvs) codeContents

-- lists

item :: PandocMonad m => LP m Blocks
item = void blocks *> controlSeq "item" *> skipopts *> blocks

descItem :: PandocMonad m => LP m (Inlines, [Blocks])
descItem = do
  blocks -- skip blocks before item
  controlSeq "item"
  optional sp
  ils <- opt
  bs <- blocks
  return (ils, [bs])

listenv :: PandocMonad m => Text -> LP m a -> LP m a
listenv name p = try $ do
  oldInListItem <- sInListItem `fmap` getState
  updateState $ \st -> st{ sInListItem = True }
  res <- env name p
  updateState $ \st -> st{ sInListItem = oldInListItem }
  return res

orderedList' :: PandocMonad m => LP m Blocks
orderedList' = try $ do
  spaces
  let markerSpec = do
        symbol '['
        ts <- toksToString <$> manyTill anyTok (symbol ']')
        case runParser anyOrderedListMarker def "option" ts of
             Right r -> return r
             Left _  -> do
               pos <- getPosition
               report $ SkippedContent ("[" ++ ts ++ "]") pos
               return (1, DefaultStyle, DefaultDelim)
  (_, style, delim) <- option (1, DefaultStyle, DefaultDelim) markerSpec
  spaces
  optional $ try $ controlSeq "setlength"
                   *> grouped (count 1 $ controlSeq "itemindent")
                   *> braced
  spaces
  start <- option 1 $ try $ do pos <- getPosition
                               controlSeq "setcounter"
                               ctr <- toksToString <$> braced
                               guard $ "enum" `isPrefixOf` ctr
                               guard $ all (`elem` ['i','v']) (drop 4 ctr)
                               optional sp
                               num <- toksToString <$> braced
                               case safeRead num of
                                    Just i -> return (i + 1 :: Int)
                                    Nothing -> do
                                      report $ SkippedContent
                                        ("\\setcounter{" ++ ctr ++
                                         "}{" ++ num ++ "}") pos
                                      return 1
  bs <- listenv "enumerate" (many item)
  return $ orderedListWith (start, style, delim) bs

-- tables

hline :: PandocMonad m => LP m ()
hline = try $ do
  spaces
  controlSeq "hline" <|>
    -- booktabs rules:
    controlSeq "toprule" <|>
    controlSeq "bottomrule" <|>
    controlSeq "midrule" <|>
    controlSeq "endhead" <|>
    controlSeq "endfirsthead"
  spaces
  optional $ bracketed inline
  return ()

lbreak :: PandocMonad m => LP m Tok
lbreak = (controlSeq "\\" <|> controlSeq "tabularnewline") <* spaces

amp :: PandocMonad m => LP m Tok
amp = symbol '&'

-- Split a Word into individual Symbols (for parseAligns)
splitWordTok :: PandocMonad m => LP m ()
splitWordTok = do
  inp <- getInput
  case inp of
       (Tok spos Word t : rest) -> do
         setInput $ map (Tok spos Symbol . T.singleton) (T.unpack t) ++ rest
       _ -> return ()

parseAligns :: PandocMonad m => LP m [(Alignment, Double, ([Tok], [Tok]))]
parseAligns = try $ do
  let maybeBar = skipMany $
        sp <|> () <$ symbol '|' <|> () <$ (symbol '@' >> braced)
  let cAlign = AlignCenter <$ symbol 'c'
  let lAlign = AlignLeft <$ symbol 'l'
  let rAlign = AlignRight <$ symbol 'r'
  let parAlign = AlignLeft <$ symbol 'p'
  -- aligns from tabularx
  let xAlign = AlignLeft <$ symbol 'X'
  let mAlign = AlignLeft <$ symbol 'm'
  let bAlign = AlignLeft <$ symbol 'b'
  let alignChar = splitWordTok *> (  cAlign <|> lAlign <|> rAlign <|> parAlign
                                 <|> xAlign <|> mAlign <|> bAlign )
  let alignPrefix = symbol '>' >> braced
  let alignSuffix = symbol '<' >> braced
  let colWidth = try $ do
        symbol '{'
        ds <- trim . toksToString <$> manyTill anyTok (controlSeq "linewidth")
        spaces
        symbol '}'
        case safeRead ds of
              Just w  -> return w
              Nothing -> return 0.0
  let alignSpec = try $ do
        spaces
        pref <- option [] alignPrefix
        spaces
        al <- alignChar
        width <- colWidth <|> option 0.0 (do s <- toksToString <$> braced
                                             pos <- getPosition
                                             report $ SkippedContent s pos
                                             return 0.0)
        spaces
        suff <- option [] alignSuffix
        return (al, width, (pref, suff))
  bgroup
  spaces
  maybeBar
  aligns' <- many (alignSpec <* maybeBar)
  spaces
  egroup
  spaces
  return aligns'

parseTableRow :: PandocMonad m
              => Text   -- ^ table environment name
              -> [([Tok], [Tok])] -- ^ pref/suffixes
              -> LP m [Blocks]
parseTableRow envname prefsufs = do
  notFollowedBy (spaces *> end_ envname)
  let cols = length prefsufs
  -- add prefixes and suffixes in token stream:
  let celltoks (pref, suff) = do
        prefpos <- getPosition
        contents <- many (notFollowedBy
                         (() <$ amp <|> () <$ lbreak <|> end_ envname)
                         >> anyTok)
        suffpos <- getPosition
        option [] (count 1 amp)
        return $ map (setpos (sourceLine prefpos, sourceColumn prefpos)) pref
                 ++ contents ++
                 map (setpos (sourceLine suffpos, sourceColumn suffpos)) suff
  rawcells <- sequence (map celltoks prefsufs)
  oldInput <- getInput
  cells <- sequence $ map (\ts -> setInput ts >> parseTableCell) rawcells
  setInput oldInput
  spaces
  let numcells = length cells
  guard $ numcells <= cols && numcells >= 1
  guard $ cells /= [mempty]
  -- note:  a & b in a three-column table leaves an empty 3rd cell:
  return $ cells ++ replicate (cols - numcells) mempty

parseTableCell :: PandocMonad m => LP m Blocks
parseTableCell = do
  let plainify bs = case toList bs of
                         [Para ils] -> plain (fromList ils)
                         _          -> bs
  updateState $ \st -> st{ sInTableCell = True }
  cells <- plainify <$> blocks
  updateState $ \st -> st{ sInTableCell = False }
  return cells

simpTable :: PandocMonad m => Text -> Bool -> LP m Blocks
simpTable envname hasWidthParameter = try $ do
  when hasWidthParameter $ () <$ (spaces >> tok)
  skipopts
  colspecs <- parseAligns
  let (aligns, widths, prefsufs) = unzip3 colspecs
  let cols = length colspecs
  optional $ controlSeq "caption" *> skipopts *> setCaption
  optional lbreak
  spaces
  skipMany hline
  spaces
  header' <- option [] $ try (parseTableRow envname prefsufs <*
                                   lbreak <* many1 hline)
  spaces
  rows <- sepEndBy (parseTableRow envname prefsufs)
                    (lbreak <* optional (skipMany hline))
  spaces
  optional $ controlSeq "caption" *> skipopts *> setCaption
  optional lbreak
  spaces
  let header'' = if null header'
                    then replicate cols mempty
                    else header'
  lookAhead $ controlSeq "end" -- make sure we're at end
  return $ table mempty (zip aligns widths) header'' rows

addTableCaption :: PandocMonad m => Blocks -> LP m Blocks
addTableCaption = walkM go
  where go (Table c als ws hs rs) = do
          mbcapt <- sCaption <$> getState
          return $ case mbcapt of
               Just ils -> Table (toList ils) als ws hs rs
               Nothing  -> Table c als ws hs rs
        go x = return x


block :: PandocMonad m => LP m Blocks
block = (mempty <$ spaces1)
    <|> environment
    <|> include
    <|> macroDef
    <|> blockCommand
    <|> paragraph
    <|> grouped block

blocks :: PandocMonad m => LP m Blocks
blocks = mconcat <$> many block
<|MERGE_RESOLUTION|>--- conflicted
+++ resolved
@@ -690,6 +690,17 @@
   if quoteContext == InDoubleQuote
      then singleQuoted <$> withQuoteContext InSingleQuote tok
      else doubleQuoted <$> withQuoteContext InDoubleQuote tok
+
+doAcronym :: PandocMonad m => String -> LP m Inlines
+doAcronym form = do
+  acro <- braced
+  return . mconcat $ [spanWith ("",[],[("acronym-label", toksToString acro), ("acronym-form", "singular+" ++ form)]) $ str $ toksToString acro]
+
+doAcronymPlural :: PandocMonad m => String -> LP m Inlines
+doAcronymPlural form = do
+  acro <- braced
+  plural <- lit "s"
+  return . mconcat $ [spanWith ("",[],[("acronym-label", toksToString acro), ("acronym-form", "plural+" ++ form)]) $ mconcat $ [str $ toksToString acro, plural]]
 
 doverb :: PandocMonad m => LP m Inlines
 doverb = do
@@ -1476,56 +1487,6 @@
 
 -- block elements:
 
-<<<<<<< HEAD
-enquote :: PandocMonad m => LP m Inlines
-enquote = do
-  skipopts
-  context <- stateQuoteContext <$> getState
-  if context == InDoubleQuote
-     then singleQuoted <$> withQuoteContext InSingleQuote tok
-     else doubleQuoted <$> withQuoteContext InDoubleQuote tok
-
-doAcronym :: PandocMonad m => String -> LP m Inlines
-doAcronym form = do
-  acro <- braced
-  return . mconcat $ [spanWith ("",[],[("acronym-label", acro), ("acronym-form", "singular+" ++ form)]) $ str acro]
-
-doAcronymPlural :: PandocMonad m => String -> LP m Inlines
-doAcronymPlural form = do
-  acro <- braced
-  plural <- lit "s"
-  return . mconcat $ [spanWith ("",[],[("acronym-label", acro), ("acronym-form", "plural+" ++ form)]) $ mconcat $ [str acro, plural]]
-
-doverb :: PandocMonad m => LP m Inlines
-doverb = do
-  marker <- anyChar
-  code <$> manyTill (satisfy (/='\n')) (char marker)
-
-dolstinline :: PandocMonad m => LP m Inlines
-dolstinline = do
-  options <- option [] keyvals
-  let classes = maybeToList $ lookup "language" options >>= fromListingsLanguage
-  marker <- char '{' <|> anyChar 
-  codeWith ("",classes,[]) <$> manyTill (satisfy (/='\n')) (char '}' <|> char marker)
-
-doLHSverb :: PandocMonad m => LP m Inlines
-doLHSverb = codeWith ("",["haskell"],[]) <$> manyTill (satisfy (/='\n')) (char '|')
-
--- converts e.g. \SI{1}[\$]{} to "$ 1" or \SI{1}{\euro} to "1 €"
-dosiunitx :: PandocMonad m => LP m Inlines
-dosiunitx = do
-  skipopts
-  value <- tok
-  valueprefix <- option "" $ char '[' >> (mconcat <$> manyTill tok (char ']'))
-  unit <- tok
-  let emptyOr160 "" = ""
-      emptyOr160 _  = "\160"
-  return . mconcat $ [valueprefix, 
-                      emptyOr160 valueprefix,
-                      value, 
-                      emptyOr160 unit,
-                      unit]
-=======
 begin_ :: PandocMonad m => Text -> LP m ()
 begin_ t = (try $ do
   controlSeq "begin"
@@ -1536,7 +1497,6 @@
   spaces
   symbol '}'
   guard (t == txt)) <?> ("\\begin{" ++ T.unpack t ++ "}")
->>>>>>> e22dc98a
 
 end_ :: PandocMonad m => Text -> LP m ()
 end_ t = (try $ do
