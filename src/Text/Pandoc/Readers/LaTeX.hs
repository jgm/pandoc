--- conflicted
+++ resolved
@@ -1162,20 +1162,13 @@
   , ("label", rawInlineOr "label" (inBrackets <$> tok))
   , ("textgreek", tok)
   , ("sep", lit ",")
-<<<<<<< HEAD
   , ("ref", rawInlineOr "ref" $ ref "ref")
   , ("cref", rawInlineOr "cref" $ ref "ref")       -- from cleveref.sty
   , ("vref", rawInlineOr "vref" $ ref "ref+page")  -- from varioref.sty
   , ("eqref", rawInlineOr "eqref" $ ref "eqref")   -- from amsmath.sty
-  , ("(", mathInline $ manyTill anyChar (try $ string "\\)"))
-  , ("[", mathDisplay $ manyTill anyChar (try $ string "\\]"))
-  , ("ensuremath", mathInline braced)
-=======
-  , ("cref", rawInlineOr "cref" (inBrackets <$> tok))  -- from cleveref.sty
   , ("(", mathInline . toksToString <$> manyTill anyTok (controlSeq ")"))
   , ("[", mathDisplay . toksToString <$> manyTill anyTok (controlSeq "]"))
   , ("ensuremath", mathInline . toksToString <$> braced)
->>>>>>> b8afec05
   , ("texorpdfstring", (\_ x -> x) <$> tok <*> tok)
   , ("P", lit "¶")
   , ("S", lit "§")
@@ -1421,37 +1414,15 @@
   , "pagebreak"
   ]
 
-<<<<<<< HEAD
 ref :: PandocMonad m => String -> LP m Inlines
 ref cls = do
   label <- braced
-  return $ spanWith ("",[],[("data-reference-type", cls), ("data-reference", label)]) $ inBrackets $ str label
-
-ttfamily :: PandocMonad m => LP m Inlines
-ttfamily = (code . stringify . toList) <$> tok
-
-mkImage :: PandocMonad m => [(String, String)] -> String -> LP m Inlines
-mkImage options src = do
-   let replaceTextwidth (k,v) = case numUnit v of
-                                  Just (num, "\\textwidth") -> (k, showFl (num * 100) ++ "%")
-                                  _ -> (k, v)
-   let kvs = map replaceTextwidth $ filter (\(k,_) -> k `elem` ["width", "height"]) options
-   let attr = ("",[], kvs)
-   let alt = str "image"
-   case takeExtension src of
-        "" -> do
-              defaultExt <- getOption readerDefaultImageExtension
-              return $ imageWith attr (addExtension src defaultExt) "" alt
-        _  -> return $ imageWith attr src "" alt
-
-inNote :: Inlines -> Inlines
-inNote ils =
-  note $ para $ ils <> str "."
-=======
+  return $ spanWith ("",[],[("data-reference-type", cls), ("data-reference", toksToString label)]) $ inBrackets $ str $ toksToString label
+
 lookupListDefault :: (Show k, Ord k) => v -> [k] -> M.Map k v -> v
 lookupListDefault d = (fromMaybe d .) . lookupList
   where lookupList l m = msum $ map (`M.lookup` m) l
->>>>>>> b8afec05
+
 
 inline :: PandocMonad m => LP m Inlines
 inline = (mempty <$ comment)
