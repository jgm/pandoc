{-# LANGUAGE OverloadedStrings   #-}
{-# LANGUAGE ScopedTypeVariables #-}
{-
Copyright (C) 2006-2017 John MacFarlane <jgm@berkeley.edu>

This program is free software; you can redistribute it and/or modify
it under the terms of the GNU General Public License as published by
the Free Software Foundation; either version 2 of the License, or
(at your option) any later version.

This program is distributed in the hope that it will be useful,
but WITHOUT ANY WARRANTY; without even the implied warranty of
MERCHANTABILITY or FITNESS FOR A PARTICULAR PURPOSE.  See the
GNU General Public License for more details.

You should have received a copy of the GNU General Public License
along with this program; if not, write to the Free Software
Foundation, Inc., 59 Temple Place, Suite 330, Boston, MA  02111-1307  USA
-}

{- |
   Module      : Text.Pandoc.Readers.LaTeX
   Copyright   : Copyright (C) 2006-2017 John MacFarlane
   License     : GNU GPL, version 2 or above

   Maintainer  : John MacFarlane <jgm@berkeley.edu>
   Stability   : alpha
   Portability : portable

Conversion of LaTeX to 'Pandoc' document.
-}
module Text.Pandoc.Readers.LaTeX ( readLaTeX,
                                   rawLaTeXInline,
                                   rawLaTeXBlock,
                                   inlineCommand,
                                 ) where

import Control.Applicative (many, optional, (<|>))
import Control.Monad
import Control.Monad.Except (throwError)
import Data.Char (chr, isAlphaNum, isLetter, ord)
import Data.List (intercalate, isPrefixOf)
import qualified Data.Map as M
import Data.Maybe (fromMaybe, maybeToList)
import Safe (minimumDef)
import System.FilePath (addExtension, replaceExtension, takeExtension)
import Text.Pandoc.Builder
import Text.Pandoc.Class (PandocMonad, PandocPure, lookupEnv, readFileFromDirs,
                          report, setResourcePath, getResourcePath)
import Text.Pandoc.Highlighting (fromListingsLanguage, languagesByExtension)
import Text.Pandoc.ImageSize (numUnit, showFl)
import Text.Pandoc.Logging
import Text.Pandoc.Options
import Text.Pandoc.Parsing hiding (many, mathDisplay, mathInline, optional,
                            space, (<|>))
import Text.Pandoc.Shared
import Text.Pandoc.Walk

-- | Parse LaTeX from string and return 'Pandoc' document.
readLaTeX :: PandocMonad m
          => ReaderOptions -- ^ Reader options
          -> String        -- ^ String to parse (assumes @'\n'@ line endings)
          -> m Pandoc
readLaTeX opts ltx = do
  parsed <- readWithM parseLaTeX def{ stateOptions = opts } ltx
  case parsed of
    Right result -> return result
    Left e       -> throwError e

parseLaTeX :: PandocMonad m => LP m Pandoc
parseLaTeX = do
  bs <- blocks
  eof
  st <- getState
  let meta = stateMeta st
  let doc' = doc bs
  let headerLevel (Header n _ _) = [n]
      headerLevel _ = []
  let bottomLevel = minimumDef 1 $ query headerLevel doc'
  let adjustHeaders m (Header n attr ils) = Header (n+m) attr ils
      adjustHeaders _ x = x
  let (Pandoc _ bs') =
       -- handle the case where you have \part or \chapter
       (if bottomLevel < 1
           then walk (adjustHeaders (1 - bottomLevel))
           else id) doc'
  return $ Pandoc meta bs'

type LP m = ParserT String ParserState m

anyControlSeq :: PandocMonad m => LP m String
anyControlSeq = do
  char '\\'
  next <- option '\n' anyChar
  case next of
       '\n'           -> return ""
       c | isLetter c -> (c:) <$> (many letter <* optional sp)
         | otherwise  -> return [c]

controlSeq :: PandocMonad m => String -> LP m String
controlSeq name = try $ do
  char '\\'
  case name of
        ""  -> mzero
        [c] | not (isLetter c) -> string [c]
        cs  -> string cs <* notFollowedBy letter <* optional sp
  return name

dimenarg :: PandocMonad m => LP m String
dimenarg = try $ do
  ch  <- option "" $ string "="
  num <- many1 digit
  dim <- oneOfStrings ["pt","pc","in","bp","cm","mm","dd","cc","sp"]
  return $ ch ++ num ++ dim

sp :: PandocMonad m => LP m ()
sp = whitespace <|> endline

whitespace :: PandocMonad m => LP m ()
whitespace = skipMany1 $ satisfy (\c -> c == ' ' || c == '\t')

endline :: PandocMonad m => LP m ()
endline = try (newline >> lookAhead anyChar >> notFollowedBy blankline)

isLowerHex :: Char -> Bool
isLowerHex x = x >= '0' && x <= '9' || x >= 'a' && x <= 'f'

tildeEscape :: PandocMonad m => LP m Char
tildeEscape = try $ do
  string "^^"
  c <- satisfy (\x -> x >= '\0' && x <= '\128')
  d <- if isLowerHex c
          then option "" $ count 1 (satisfy isLowerHex)
          else return ""
  if null d
     then case ord c of
           x | x >= 64 && x <= 127 -> return $ chr (x - 64)
             | otherwise           -> return $ chr (x + 64)
     else return $ chr $ read ('0':'x':c:d)

comment :: PandocMonad m => LP m ()
comment = do
  char '%'
  skipMany (satisfy (/='\n'))
  optional newline
  return ()

bgroup :: PandocMonad m => LP m ()
bgroup = try $ do
  skipMany (spaceChar <|> try (newline <* notFollowedBy blankline))
  () <$ char '{'
     <|> () <$ controlSeq "bgroup"
     <|> () <$ controlSeq "begingroup"

egroup :: PandocMonad m => LP m ()
egroup = () <$ char '}'
     <|> () <$ controlSeq "egroup"
     <|> () <$ controlSeq "endgroup"

grouped :: PandocMonad m => Monoid a => LP m a -> LP m a
grouped parser = try $ do
  bgroup
  -- first we check for an inner 'grouped', because
  -- {{a,b}} should be parsed the same as {a,b}
  try (grouped parser <* egroup)
    <|> (mconcat <$> manyTill parser egroup)

braced :: PandocMonad m => LP m String
braced = grouped chunk
  where chunk =
               many1 (satisfy (\c -> c /= '\\' && c /= '}' && c /= '{'))
           <|> try (string "\\}")
           <|> try (string "\\{")
           <|> try (string "\\\\")
           <|> ((\x -> "{" ++ x ++ "}") <$> braced)
           <|> count 1 anyChar

bracketed :: PandocMonad m => Monoid a => LP m a -> LP m a
bracketed parser = try $ char '[' *> (mconcat <$> manyTill parser (char ']'))

mathDisplay :: PandocMonad m => LP m String -> LP m Inlines
mathDisplay p = displayMath <$> (try p >>= applyMacros' . trim)

mathInline :: PandocMonad m => LP m String -> LP m Inlines
mathInline p = math <$> (try p >>= applyMacros')

mathChars :: PandocMonad m => LP m String
mathChars =
  concat <$> many (escapedChar
               <|> (snd <$> withRaw braced)
               <|> many1 (satisfy isOrdChar))
   where escapedChar = try $ do char '\\'
                                c <- anyChar
                                return ['\\',c]
         isOrdChar '$'  = False
         isOrdChar '{'  = False
         isOrdChar '}'  = False
         isOrdChar '\\' = False
         isOrdChar _    = True

quoted' :: PandocMonad m => (Inlines -> Inlines) -> LP m String -> LP m () -> LP m Inlines
quoted' f starter ender = do
  startchs <- starter
  smart <- extensionEnabled Ext_smart <$> getOption readerExtensions
  if smart
     then do
       ils <- many (notFollowedBy ender >> inline)
       (ender >> return (f (mconcat ils))) <|>
            (<> mconcat ils) <$>
                    lit (case startchs of
                              "``" -> "“"
                              "`"  -> "‘"
                              _    -> startchs)
     else lit startchs

doubleQuote :: PandocMonad m => LP m Inlines
doubleQuote = do
  quoted' doubleQuoted (try $ string "``") (void $ try $ string "''")
   <|> quoted' doubleQuoted (string "“")        (void $ char '”')
   -- the following is used by babel for localized quotes:
   <|> quoted' doubleQuoted (try $ string "\"`") (void $ try $ string "\"'")
   <|> quoted' doubleQuoted (string "\"")       (void $ char '"')

singleQuote :: PandocMonad m => LP m Inlines
singleQuote = do
  smart <- extensionEnabled Ext_smart <$> getOption readerExtensions
  if smart
     then quoted' singleQuoted (string "`") (try $ char '\'' >> notFollowedBy letter)
      <|> quoted' singleQuoted (string "‘") (try $ char '’' >> notFollowedBy letter)
     else str <$> many1 (oneOf "`\'‘’")

inline :: PandocMonad m => LP m Inlines
inline = (mempty <$ comment)
     <|> (space  <$ whitespace)
     <|> (softbreak <$ endline)
     <|> inlineText
     <|> inlineCommand
     <|> inlineEnvironment
     <|> inlineGroup
     <|> (char '-' *> option (str "-")
           (char '-' *> option (str "–") (str "—" <$ char '-')))
     <|> doubleQuote
     <|> singleQuote
     <|> (str "”" <$ try (string "''"))
     <|> (str "”" <$ char '”')
     <|> (str "’" <$ char '\'')
     <|> (str "’" <$ char '’')
     <|> (str "\160" <$ char '~')
     <|> mathDisplay (string "$$" *> mathChars <* string "$$")
     <|> mathInline  (char '$' *> mathChars <* char '$')
     <|> (guardEnabled Ext_literate_haskell *> char '|' *> doLHSverb)
     <|> (str . (:[]) <$> tildeEscape)
     <|> (do res <- oneOf "#&~^'`\"[]"
             pos <- getPosition
             report $ ParsingUnescaped [res] pos
             return $ str [res])

inlines :: PandocMonad m => LP m Inlines
inlines = mconcat <$> many (notFollowedBy (char '}') *> inline)

inlineGroup :: PandocMonad m => LP m Inlines
inlineGroup = do
  ils <- grouped inline
  if isNull ils
     then return mempty
     else return $ spanWith nullAttr ils
          -- we need the span so we can detitlecase bibtex entries;
          -- we need to know when something is {C}apitalized

block :: PandocMonad m => LP m Blocks
block = (mempty <$ comment)
    <|> (mempty <$ ((spaceChar <|> newline) *> spaces))
    <|> environment
    <|> include
    <|> macro
    <|> blockCommand
    <|> paragraph
    <|> grouped block
    <|> (mempty <$ char '&')  -- loose & in table environment


blocks :: PandocMonad m => LP m Blocks
blocks = mconcat <$> many block

getRawCommand :: PandocMonad m => String -> LP m String
getRawCommand name' = do
  rawargs <- withRaw (many (try (optional sp *> opt)) *>
                      option "" (try (optional sp *> dimenarg)) *>
                      many braced)
  return $ '\\' : name' ++ snd rawargs

lookupListDefault :: (Ord k) => v -> [k] -> M.Map k v -> v
lookupListDefault d = (fromMaybe d .) . lookupList
  where
  lookupList l m = msum $ map (`M.lookup` m) l

blockCommand :: PandocMonad m => LP m Blocks
blockCommand = try $ do
  name <- anyControlSeq
  guard $ name /= "begin" && name /= "end"
  star <- option "" (string "*" <* optional sp)
  let name' = name ++ star
  let raw = do
        rawcommand <- getRawCommand name'
        transformed <- applyMacros' rawcommand
        guard $ transformed /= rawcommand
        notFollowedBy $ parseFromString' inlines transformed
        parseFromString' blocks transformed
  lookupListDefault raw [name',name] blockCommands

inBrackets :: Inlines -> Inlines
inBrackets x = str "[" <> x <> str "]"

-- eat an optional argument and one or more arguments in braces
ignoreInlines :: PandocMonad m => String -> (String, LP m Inlines)
ignoreInlines name = (name, p)
  where
    p = do oa <- optargs
           let rawCommand = '\\':name ++ oa
           let doraw = guardRaw >> return (rawInline "latex" rawCommand)
           doraw <|> ignore rawCommand

guardRaw :: PandocMonad m => LP m ()
guardRaw = getOption readerExtensions >>= guard . extensionEnabled Ext_raw_tex

optargs :: PandocMonad m => LP m String
optargs = snd <$> withRaw (skipopts *> skipMany (try $ optional sp *> braced))

ignore :: (Monoid a, PandocMonad m) => String -> ParserT s u m a
ignore raw = do
  pos <- getPosition
  report $ SkippedContent raw pos
  return mempty

ignoreBlocks :: PandocMonad m => String -> (String, LP m Blocks)
ignoreBlocks name = (name, p)
  where
    p = do oa <- optargs
           let rawCommand = '\\':name ++ oa
           let doraw = guardRaw >> return (rawBlock "latex" rawCommand)
           doraw <|> ignore rawCommand

blockCommands :: PandocMonad m => M.Map String (LP m Blocks)
blockCommands = M.fromList $
  [ ("par", mempty <$ skipopts)
  , ("parbox",  braced >> grouped blocks)
  , ("title", mempty <$ (skipopts *>
                          (grouped inline >>= addMeta "title")
                      <|> (grouped block >>= addMeta "title")))
  , ("subtitle", mempty <$ (skipopts *> tok >>= addMeta "subtitle"))
  , ("author", mempty <$ (skipopts *> authors))
  -- -- in letter class, temp. store address & sig as title, author
  , ("address", mempty <$ (skipopts *> tok >>= addMeta "address"))
  , ("signature", mempty <$ (skipopts *> authors))
  , ("date", mempty <$ (skipopts *> tok >>= addMeta "date"))
  -- Koma-script metadata commands
  , ("dedication", mempty <$ (skipopts *> tok >>= addMeta "dedication"))
  -- sectioning
  , ("part", section nullAttr (-1))
  , ("part*", section nullAttr (-1))
  , ("chapter", section nullAttr 0)
  , ("chapter*", section ("",["unnumbered"],[]) 0)
  , ("section", section nullAttr 1)
  , ("section*", section ("",["unnumbered"],[]) 1)
  , ("subsection", section nullAttr 2)
  , ("subsection*", section ("",["unnumbered"],[]) 2)
  , ("subsubsection", section nullAttr 3)
  , ("subsubsection*", section ("",["unnumbered"],[]) 3)
  , ("paragraph", section nullAttr 4)
  , ("paragraph*", section ("",["unnumbered"],[]) 4)
  , ("subparagraph", section nullAttr 5)
  , ("subparagraph*", section ("",["unnumbered"],[]) 5)
  -- beamer slides
  , ("frametitle", section nullAttr 3)
  , ("framesubtitle", section nullAttr 4)
  -- letters
  , ("opening", (para . trimInlines) <$> (skipopts *> tok))
  , ("closing", skipopts *> closing)
  --
  , ("hrule", pure horizontalRule)
  , ("strut", pure mempty)
  , ("rule", skipopts *> tok *> tok *> pure horizontalRule)
  , ("item", skipopts *> looseItem)
  , ("documentclass", skipopts *> braced *> preamble)
  , ("centerline", (para . trimInlines) <$> (skipopts *> tok))
  , ("caption", skipopts *> setCaption)
  , ("bibliography", mempty <$ (skipopts *> braced >>=
                                addMeta "bibliography" . splitBibs))
  , ("addbibresource", mempty <$ (skipopts *> braced >>=
                                addMeta "bibliography" . splitBibs))
  -- includes
  , ("lstinputlisting", inputListing)
  , ("graphicspath", graphicsPath)
  -- hyperlink
  , ("hypertarget", braced >> grouped block)
  ] ++ map ignoreBlocks
  -- these commands will be ignored unless --parse-raw is specified,
  -- in which case they will appear as raw latex blocks
  [ "newcommand", "renewcommand", "newenvironment", "renewenvironment"
    -- newcommand, etc. should be parsed by macro, but we need this
    -- here so these aren't parsed as inline commands to ignore
  , "special", "pdfannot", "pdfstringdef"
  , "bibliographystyle"
  , "maketitle", "makeindex", "makeglossary"
  , "addcontentsline", "addtocontents", "addtocounter"
     -- \ignore{} is used conventionally in literate haskell for definitions
     -- that are to be processed by the compiler but not printed.
  , "ignore"
  , "hyperdef"
  , "markboth", "markright", "markleft"
  , "hspace", "vspace"
  , "newpage"
  , "clearpage"
  , "pagebreak"
  ]

graphicsPath :: PandocMonad m => LP m Blocks
graphicsPath = do
  ps <- bgroup *> (manyTill braced egroup)
  getResourcePath >>= setResourcePath . (++ ps)
  return mempty

addMeta :: PandocMonad m => ToMetaValue a => String -> a -> LP m ()
addMeta field val = updateState $ \st ->
  st{ stateMeta = addMetaField field val $ stateMeta st }

splitBibs :: String -> [Inlines]
splitBibs = map (str . flip replaceExtension "bib" . trim) . splitBy (==',')

setCaption :: PandocMonad m => LP m Blocks
setCaption = do
  ils <- tok
  mblabel <- option Nothing $
               try $ spaces' >> controlSeq "label" >> (Just <$> tok)
  let ils' = case mblabel of
                  Just lab -> ils <> spanWith
                                ("",[],[("data-label", stringify lab)]) mempty
                  Nothing  -> ils
  updateState $ \st -> st{ stateCaption = Just ils' }
  return mempty

resetCaption :: PandocMonad m => LP m ()
resetCaption = updateState $ \st -> st{ stateCaption = Nothing }

authors :: PandocMonad m => LP m ()
authors = try $ do
  bgroup
  let oneAuthor = mconcat <$>
       many1 (notFollowedBy' (controlSeq "and") >>
               (inline <|> mempty <$ blockCommand))
               -- skip e.g. \vspace{10pt}
  auths <- sepBy oneAuthor (controlSeq "and")
  egroup
  addMeta "author" (map trimInlines auths)

section :: PandocMonad m => Attr -> Int -> LP m Blocks
section (ident, classes, kvs) lvl = do
  skipopts
  contents <- grouped inline
  lab <- option ident $ try (spaces' >> controlSeq "label" >> spaces' >> braced)
  attr' <- registerHeader (lab, classes, kvs) contents
  return $ headerWith attr' lvl contents

inlineCommand :: PandocMonad m => LP m Inlines
inlineCommand = try $ do
  (name, raw') <- withRaw anyControlSeq
  guard $ name /= "begin" && name /= "end"
  star <- option "" (string "*")
  let name' = name ++ star
  let raw = do
        guard $ not (isBlockCommand name)
        rawargs <- withRaw
                (skipangles *> skipopts *> option "" dimenarg *> many braced)
        let rawcommand = raw' ++ star ++ snd rawargs
        transformed <- applyMacros' rawcommand
        exts <- getOption readerExtensions
        if transformed /= rawcommand
           then parseFromString' inlines transformed
           else if extensionEnabled Ext_raw_tex exts
                   then return $ rawInline "latex" rawcommand
                   else ignore rawcommand
  (lookupListDefault raw [name',name] inlineCommands <*
      optional (try (string "{}")))

rawInlineOr :: PandocMonad m => String -> LP m Inlines -> LP m Inlines
rawInlineOr name' fallback = do
  parseRaw <- extensionEnabled Ext_raw_tex <$> getOption readerExtensions
  if parseRaw
     then rawInline "latex" <$> getRawCommand name'
     else fallback

isBlockCommand :: String -> Bool
isBlockCommand s = s `M.member` (blockCommands :: M.Map String (LP PandocPure Blocks))


inlineEnvironments :: PandocMonad m => M.Map String (LP m Inlines)
inlineEnvironments = M.fromList
  [ ("displaymath", mathEnvWith id Nothing "displaymath")
  , ("math", math <$> mathEnv "math")
  , ("equation", mathEnvWith id Nothing "equation")
  , ("equation*", mathEnvWith id Nothing "equation*")
  , ("gather", mathEnvWith id (Just "gathered") "gather")
  , ("gather*", mathEnvWith id (Just "gathered") "gather*")
  , ("multline", mathEnvWith id (Just "gathered") "multline")
  , ("multline*", mathEnvWith id (Just "gathered") "multline*")
  , ("eqnarray", mathEnvWith id (Just "aligned") "eqnarray")
  , ("eqnarray*", mathEnvWith id (Just "aligned") "eqnarray*")
  , ("align", mathEnvWith id (Just "aligned") "align")
  , ("align*", mathEnvWith id (Just "aligned") "align*")
  , ("alignat", mathEnvWith id (Just "aligned") "alignat")
  , ("alignat*", mathEnvWith id (Just "aligned") "alignat*")
  ]

inlineCommands :: PandocMonad m => M.Map String (LP m Inlines)
inlineCommands = M.fromList $
  [ ("emph", extractSpaces emph <$> tok)
  , ("textit", extractSpaces emph <$> tok)
  , ("textsl", extractSpaces emph <$> tok)
  , ("textsc", extractSpaces smallcaps <$> tok)
  , ("textsf", extractSpaces (spanWith ("",["sans-serif"],[])) <$> tok)
  , ("textmd", extractSpaces (spanWith ("",["medium"],[])) <$> tok)
  , ("textrm", extractSpaces (spanWith ("",["roman"],[])) <$> tok)
  , ("textup", extractSpaces (spanWith ("",["upright"],[])) <$> tok)
  , ("texttt", ttfamily)
  , ("sout", extractSpaces strikeout <$> tok)
  , ("textsuperscript", extractSpaces superscript <$> tok)
  , ("textsubscript", extractSpaces subscript <$> tok)
  , ("textbackslash", lit "\\")
  , ("backslash", lit "\\")
  , ("slash", lit "/")
  , ("textbf", extractSpaces strong <$> tok)
  , ("textnormal", extractSpaces (spanWith ("",["nodecor"],[])) <$> tok)
  , ("ldots", lit "…")
  , ("vdots", lit "\8942")
  , ("dots", lit "…")
  , ("mdots", lit "…")
  , ("sim", lit "~")
<<<<<<< HEAD
  , ("label", unlessParseRaw >> (inBrackets <$> tok))
  , ("ref", ref "ref")
  , ("textgreek", tok)
  , ("sep", lit ",")
  , ("cref", ref "ref")       -- from cleveref.sty
  , ("vref", ref "ref+page")  -- from varioref.sty
  , ("eqref", ref "eqref")    -- from amsmath.sty
=======
  , ("label", rawInlineOr "label" (inBrackets <$> tok))
  , ("ref", rawInlineOr "ref" (inBrackets <$> tok))
  , ("textgreek", tok)
  , ("sep", lit ",")
  , ("cref", rawInlineOr "cref" (inBrackets <$> tok))  -- from cleveref.sty
>>>>>>> 230a1b89
  , ("(", mathInline $ manyTill anyChar (try $ string "\\)"))
  , ("[", mathDisplay $ manyTill anyChar (try $ string "\\]"))
  , ("ensuremath", mathInline braced)
  , ("texorpdfstring", (\_ x -> x) <$> tok <*> tok)
  , ("P", lit "¶")
  , ("S", lit "§")
  , ("$", lit "$")
  , ("%", lit "%")
  , ("&", lit "&")
  , ("#", lit "#")
  , ("_", lit "_")
  , ("{", lit "{")
  , ("}", lit "}")
  -- old TeX commands
  , ("em", extractSpaces emph <$> inlines)
  , ("it", extractSpaces emph <$> inlines)
  , ("sl", extractSpaces emph <$> inlines)
  , ("bf", extractSpaces strong <$> inlines)
  , ("rm", inlines)
  , ("itshape", extractSpaces emph <$> inlines)
  , ("slshape", extractSpaces emph <$> inlines)
  , ("scshape", extractSpaces smallcaps <$> inlines)
  , ("bfseries", extractSpaces strong <$> inlines)
  , ("/", pure mempty) -- italic correction
  , ("aa", lit "å")
  , ("AA", lit "Å")
  , ("ss", lit "ß")
  , ("o", lit "ø")
  , ("O", lit "Ø")
  , ("L", lit "Ł")
  , ("l", lit "ł")
  , ("ae", lit "æ")
  , ("AE", lit "Æ")
  , ("oe", lit "œ")
  , ("OE", lit "Œ")
  , ("pounds", lit "£")
  , ("euro", lit "€")
  , ("copyright", lit "©")
  , ("textasciicircum", lit "^")
  , ("textasciitilde", lit "~")
  , ("H", try $ tok >>= accent hungarumlaut)
  , ("`", option (str "`") $ try $ tok >>= accent grave)
  , ("'", option (str "'") $ try $ tok >>= accent acute)
  , ("^", option (str "^") $ try $ tok >>= accent circ)
  , ("~", option (str "~") $ try $ tok >>= accent tilde)
  , ("\"", option (str "\"") $ try $ tok >>= accent umlaut)
  , (".", option (str ".") $ try $ tok >>= accent dot)
  , ("=", option (str "=") $ try $ tok >>= accent macron)
  , ("c", option (str "c") $ try $ tok >>= accent cedilla)
  , ("v", option (str "v") $ try $ tok >>= accent hacek)
  , ("u", option (str "u") $ try $ tok >>= accent breve)
  , ("i", lit "i")
  , ("\\", linebreak <$ (optional (bracketed inline) *> spaces'))
  , (",", lit "\8198")
  , ("@", pure mempty)
  , (" ", lit "\160")
  , ("ps", pure $ str "PS." <> space)
  , ("TeX", lit "TeX")
  , ("LaTeX", lit "LaTeX")
  , ("bar", lit "|")
  , ("textless", lit "<")
  , ("textgreater", lit ">")
  , ("thanks", note <$> grouped block)
  , ("footnote", note <$> grouped block)
  , ("verb", doverb)
  , ("lstinline", dolstinline)
  , ("Verb", doverb)
  , ("url", (unescapeURL <$> braced) >>= \url ->
       pure (link url "" (str url)))
  , ("href", (unescapeURL <$> braced <* optional sp) >>= \url ->
       tok >>= \lab ->
         pure (link url "" lab))
  , ("includegraphics", do options <- option [] keyvals
                           src <- unescapeURL . removeDoubleQuotes <$> braced
                           mkImage options src)
  , ("enquote", enquote)
  , ("cite", citation "cite" NormalCitation False)
  , ("Cite", citation "Cite" NormalCitation False)
  , ("citep", citation "citep" NormalCitation False)
  , ("citep*", citation "citep*" NormalCitation False)
  , ("citeal", citation "citeal" NormalCitation False)
  , ("citealp", citation "citealp" NormalCitation False)
  , ("citealp*", citation "citealp*" NormalCitation False)
  , ("autocite", citation "autocite" NormalCitation False)
  , ("smartcite", citation "smartcite" NormalCitation False)
  , ("footcite", inNote <$> citation "footcite" NormalCitation False)
  , ("parencite", citation "parencite" NormalCitation False)
  , ("supercite", citation "supercite" NormalCitation False)
  , ("footcitetext", inNote <$> citation "footcitetext" NormalCitation False)
  , ("citeyearpar", citation "citeyearpar" SuppressAuthor False)
  , ("citeyear", citation "citeyear" SuppressAuthor False)
  , ("autocite*", citation "autocite*" SuppressAuthor False)
  , ("cite*", citation "cite*" SuppressAuthor False)
  , ("parencite*", citation "parencite*" SuppressAuthor False)
  , ("textcite", citation "textcite" AuthorInText False)
  , ("citet", citation "citet" AuthorInText False)
  , ("citet*", citation "citet*" AuthorInText False)
  , ("citealt", citation "citealt" AuthorInText False)
  , ("citealt*", citation "citealt*" AuthorInText False)
  , ("textcites", citation "textcites" AuthorInText True)
  , ("cites", citation "cites" NormalCitation True)
  , ("autocites", citation "autocites" NormalCitation True)
  , ("footcites", inNote <$> citation "footcites" NormalCitation True)
  , ("parencites", citation "parencites" NormalCitation True)
  , ("supercites", citation "supercites" NormalCitation True)
  , ("footcitetexts", inNote <$> citation "footcitetexts" NormalCitation True)
  , ("Autocite", citation "Autocite" NormalCitation False)
  , ("Smartcite", citation "Smartcite" NormalCitation False)
  , ("Footcite", citation "Footcite" NormalCitation False)
  , ("Parencite", citation "Parencite" NormalCitation False)
  , ("Supercite", citation "Supercite" NormalCitation False)
  , ("Footcitetext", inNote <$> citation "Footcitetext" NormalCitation False)
  , ("Citeyearpar", citation "Citeyearpar" SuppressAuthor False)
  , ("Citeyear", citation "Citeyear" SuppressAuthor False)
  , ("Autocite*", citation "Autocite*" SuppressAuthor False)
  , ("Cite*", citation "Cite*" SuppressAuthor False)
  , ("Parencite*", citation "Parencite*" SuppressAuthor False)
  , ("Textcite", citation "Textcite" AuthorInText False)
  , ("Textcites", citation "Textcites" AuthorInText True)
  , ("Cites", citation "Cites" NormalCitation True)
  , ("Autocites", citation "Autocites" NormalCitation True)
  , ("Footcites", citation "Footcites" NormalCitation True)
  , ("Parencites", citation "Parencites" NormalCitation True)
  , ("Supercites", citation "Supercites" NormalCitation True)
  , ("Footcitetexts", inNote <$> citation "Footcitetexts" NormalCitation True)
  , ("citetext", complexNatbibCitation NormalCitation)
  , ("citeauthor", (try (tok *> optional sp *> controlSeq "citetext") *>
                        complexNatbibCitation AuthorInText)
                   <|> citation "citeauthor" AuthorInText False)
  , ("nocite", mempty <$ (citation "nocite" NormalCitation False >>=
                          addMeta "nocite"))
  , ("hypertarget", braced >> tok)
  -- siuntix
  , ("SI", dosiunitx)
  -- hyphenat
  , ("bshyp", lit "\\\173")
  , ("fshyp", lit "/\173")
  , ("dothyp", lit ".\173")
  , ("colonhyp", lit ":\173")
  , ("hyp", lit "-")
  , ("nohyphens", tok)
  , ("textnhtt", ttfamily)
  , ("nhttfamily", ttfamily)
  ] ++ map ignoreInlines
  -- these commands will be ignored unless --parse-raw is specified,
  -- in which case they will appear as raw latex blocks:
  [ "index"
  , "hspace"
  , "vspace"
  , "newpage"
  , "clearpage"
  , "pagebreak"
  ]

ref :: PandocMonad m => String -> LP m Inlines
ref cls = do
  unlessParseRaw
  label <- braced
  return $ spanWith ("",[],[("data-reference-type", cls), ("data-reference", label)]) $ inBrackets $ str label

ttfamily :: PandocMonad m => LP m Inlines
ttfamily = (code . stringify . toList) <$> tok

mkImage :: PandocMonad m => [(String, String)] -> String -> LP m Inlines
mkImage options src = do
   let replaceTextwidth (k,v) = case numUnit v of
                                  Just (num, "\\textwidth") -> (k, showFl (num * 100) ++ "%")
                                  _ -> (k, v)
   let kvs = map replaceTextwidth $ filter (\(k,_) -> k `elem` ["width", "height"]) options
   let attr = ("",[], kvs)
   let alt = str "image"
   case takeExtension src of
        "" -> do
              defaultExt <- getOption readerDefaultImageExtension
              return $ imageWith attr (addExtension src defaultExt) "" alt
        _  -> return $ imageWith attr src "" alt

inNote :: Inlines -> Inlines
inNote ils =
  note $ para $ ils <> str "."

unescapeURL :: String -> String
unescapeURL ('\\':x:xs) | isEscapable x = x:unescapeURL xs
  where isEscapable c = c `elem` ("#$%&~_^\\{}" :: String)
unescapeURL (x:xs) = x:unescapeURL xs
unescapeURL [] = ""

enquote :: PandocMonad m => LP m Inlines
enquote = do
  skipopts
  context <- stateQuoteContext <$> getState
  if context == InDoubleQuote
     then singleQuoted <$> withQuoteContext InSingleQuote tok
     else doubleQuoted <$> withQuoteContext InDoubleQuote tok

doverb :: PandocMonad m => LP m Inlines
doverb = do
  marker <- anyChar
  code <$> manyTill (satisfy (/='\n')) (char marker)

dolstinline :: PandocMonad m => LP m Inlines
dolstinline = do
  options <- option [] keyvals
  let classes = maybeToList $ lookup "language" options >>= fromListingsLanguage
  marker <- char '{' <|> anyChar 
  codeWith ("",classes,[]) <$> manyTill (satisfy (/='\n')) (char '}' <|> char marker)

doLHSverb :: PandocMonad m => LP m Inlines
doLHSverb = codeWith ("",["haskell"],[]) <$> manyTill (satisfy (/='\n')) (char '|')

-- converts e.g. \SI{1}[\$]{} to "$ 1" or \SI{1}{\euro} to "1 €"
dosiunitx :: PandocMonad m => LP m Inlines
dosiunitx = do
  skipopts
  value <- tok
  valueprefix <- option "" $ char '[' >> (mconcat <$> manyTill tok (char ']'))
  unit <- tok
  let emptyOr160 "" = ""
      emptyOr160 _  = "\160"
  return . mconcat $ [valueprefix, 
                      emptyOr160 valueprefix,
                      value, 
                      emptyOr160 unit,
                      unit]

lit :: String -> LP m Inlines
lit = pure . str

accent :: (Char -> String) -> Inlines -> LP m Inlines
accent f ils =
  case toList ils of
       (Str (x:xs) : ys) -> return $ fromList (Str (f x ++ xs) : ys)
       []                -> mzero
       _                 -> return ils

grave :: Char -> String
grave 'A' = "À"
grave 'E' = "È"
grave 'I' = "Ì"
grave 'O' = "Ò"
grave 'U' = "Ù"
grave 'a' = "à"
grave 'e' = "è"
grave 'i' = "ì"
grave 'o' = "ò"
grave 'u' = "ù"
grave c   = [c]

acute :: Char -> String
acute 'A' = "Á"
acute 'E' = "É"
acute 'I' = "Í"
acute 'O' = "Ó"
acute 'U' = "Ú"
acute 'Y' = "Ý"
acute 'a' = "á"
acute 'e' = "é"
acute 'i' = "í"
acute 'o' = "ó"
acute 'u' = "ú"
acute 'y' = "ý"
acute 'C' = "Ć"
acute 'c' = "ć"
acute 'L' = "Ĺ"
acute 'l' = "ĺ"
acute 'N' = "Ń"
acute 'n' = "ń"
acute 'R' = "Ŕ"
acute 'r' = "ŕ"
acute 'S' = "Ś"
acute 's' = "ś"
acute 'Z' = "Ź"
acute 'z' = "ź"
acute c   = [c]

circ :: Char -> String
circ 'A' = "Â"
circ 'E' = "Ê"
circ 'I' = "Î"
circ 'O' = "Ô"
circ 'U' = "Û"
circ 'a' = "â"
circ 'e' = "ê"
circ 'i' = "î"
circ 'o' = "ô"
circ 'u' = "û"
circ 'C' = "Ĉ"
circ 'c' = "ĉ"
circ 'G' = "Ĝ"
circ 'g' = "ĝ"
circ 'H' = "Ĥ"
circ 'h' = "ĥ"
circ 'J' = "Ĵ"
circ 'j' = "ĵ"
circ 'S' = "Ŝ"
circ 's' = "ŝ"
circ 'W' = "Ŵ"
circ 'w' = "ŵ"
circ 'Y' = "Ŷ"
circ 'y' = "ŷ"
circ c   = [c]

tilde :: Char -> String
tilde 'A' = "Ã"
tilde 'a' = "ã"
tilde 'O' = "Õ"
tilde 'o' = "õ"
tilde 'I' = "Ĩ"
tilde 'i' = "ĩ"
tilde 'U' = "Ũ"
tilde 'u' = "ũ"
tilde 'N' = "Ñ"
tilde 'n' = "ñ"
tilde c   = [c]

umlaut :: Char -> String
umlaut 'A' = "Ä"
umlaut 'E' = "Ë"
umlaut 'I' = "Ï"
umlaut 'O' = "Ö"
umlaut 'U' = "Ü"
umlaut 'a' = "ä"
umlaut 'e' = "ë"
umlaut 'i' = "ï"
umlaut 'o' = "ö"
umlaut 'u' = "ü"
umlaut c   = [c]

hungarumlaut :: Char -> String
hungarumlaut 'A' = "A̋"
hungarumlaut 'E' = "E̋"
hungarumlaut 'I' = "I̋"
hungarumlaut 'O' = "Ő"
hungarumlaut 'U' = "Ű"
hungarumlaut 'Y' = "ӳ"
hungarumlaut 'a' = "a̋"
hungarumlaut 'e' = "e̋"
hungarumlaut 'i' = "i̋"
hungarumlaut 'o' = "ő"
hungarumlaut 'u' = "ű"
hungarumlaut 'y' = "ӳ"
hungarumlaut c   = [c]

dot :: Char -> String
dot 'C' = "Ċ"
dot 'c' = "ċ"
dot 'E' = "Ė"
dot 'e' = "ė"
dot 'G' = "Ġ"
dot 'g' = "ġ"
dot 'I' = "İ"
dot 'Z' = "Ż"
dot 'z' = "ż"
dot c   = [c]

macron :: Char -> String
macron 'A' = "Ā"
macron 'E' = "Ē"
macron 'I' = "Ī"
macron 'O' = "Ō"
macron 'U' = "Ū"
macron 'a' = "ā"
macron 'e' = "ē"
macron 'i' = "ī"
macron 'o' = "ō"
macron 'u' = "ū"
macron c   = [c]

cedilla :: Char -> String
cedilla 'c' = "ç"
cedilla 'C' = "Ç"
cedilla 's' = "ş"
cedilla 'S' = "Ş"
cedilla 't' = "ţ"
cedilla 'T' = "Ţ"
cedilla 'e' = "ȩ"
cedilla 'E' = "Ȩ"
cedilla 'h' = "ḩ"
cedilla 'H' = "Ḩ"
cedilla 'o' = "o̧"
cedilla 'O' = "O̧"
cedilla c   = [c]

hacek :: Char -> String
hacek 'A' = "Ǎ"
hacek 'a' = "ǎ"
hacek 'C' = "Č"
hacek 'c' = "č"
hacek 'D' = "Ď"
hacek 'd' = "ď"
hacek 'E' = "Ě"
hacek 'e' = "ě"
hacek 'G' = "Ǧ"
hacek 'g' = "ǧ"
hacek 'H' = "Ȟ"
hacek 'h' = "ȟ"
hacek 'I' = "Ǐ"
hacek 'i' = "ǐ"
hacek 'j' = "ǰ"
hacek 'K' = "Ǩ"
hacek 'k' = "ǩ"
hacek 'L' = "Ľ"
hacek 'l' = "ľ"
hacek 'N' = "Ň"
hacek 'n' = "ň"
hacek 'O' = "Ǒ"
hacek 'o' = "ǒ"
hacek 'R' = "Ř"
hacek 'r' = "ř"
hacek 'S' = "Š"
hacek 's' = "š"
hacek 'T' = "Ť"
hacek 't' = "ť"
hacek 'U' = "Ǔ"
hacek 'u' = "ǔ"
hacek 'Z' = "Ž"
hacek 'z' = "ž"
hacek c   = [c]

breve :: Char -> String
breve 'A' = "Ă"
breve 'a' = "ă"
breve 'E' = "Ĕ"
breve 'e' = "ĕ"
breve 'G' = "Ğ"
breve 'g' = "ğ"
breve 'I' = "Ĭ"
breve 'i' = "ĭ"
breve 'O' = "Ŏ"
breve 'o' = "ŏ"
breve 'U' = "Ŭ"
breve 'u' = "ŭ"
breve c   = [c]

tok :: PandocMonad m => LP m Inlines
tok = try $ grouped inline <|> inlineCommand <|> str <$> count 1 inlineChar

opt :: PandocMonad m => LP m Inlines
opt = bracketed inline

rawopt :: PandocMonad m => LP m String
rawopt = do
  contents <- bracketed (many1 (noneOf "[]") <|> try (string "\\]") <|>
                   try (string "\\[") <|> rawopt)
  optional sp
  return $ "[" ++ contents ++ "]"

skipopts :: PandocMonad m => LP m ()
skipopts = skipMany rawopt

-- opts in angle brackets are used in beamer
rawangle :: PandocMonad m => LP m ()
rawangle = try $ do
  char '<'
  skipMany (noneOf ">")
  char '>'
  return ()

skipangles :: PandocMonad m => LP m ()
skipangles = skipMany rawangle

inlineText :: PandocMonad m => LP m Inlines
inlineText = str <$> many1 inlineChar

inlineChar :: PandocMonad m => LP m Char
inlineChar = noneOf "\\$%&~#{}^'`\"‘’“”-[] \t\n"

environment :: PandocMonad m => LP m Blocks
environment = do
  controlSeq "begin"
  name <- braced
  M.findWithDefault mzero name environments
    <|> rawEnv name

inlineEnvironment :: PandocMonad m => LP m Inlines
inlineEnvironment = try $ do
  controlSeq "begin"
  name <- braced
  M.findWithDefault mzero name inlineEnvironments

rawEnv :: PandocMonad m => String -> LP m Blocks
rawEnv name = do
  exts <- getOption readerExtensions
  let parseRaw = extensionEnabled Ext_raw_tex exts
  rawOptions <- mconcat <$> many rawopt
  let beginCommand = "\\begin{" ++ name ++ "}" ++ rawOptions
  pos1 <- getPosition
  (bs, raw) <- withRaw $ env name blocks
  raw' <- applyMacros' $ beginCommand ++ raw
  if raw' /= beginCommand ++ raw
     then parseFromString' blocks raw'
     else if parseRaw
          then return $ rawBlock "latex" $ beginCommand ++ raw'
          else do
            unless parseRaw $ do
              report $ SkippedContent beginCommand pos1
            pos2 <- getPosition
            report $ SkippedContent ("\\end{" ++ name ++ "}") pos2
            return bs

rawVerbEnv :: PandocMonad m => String -> LP m Blocks
rawVerbEnv name = do
  pos <- getPosition
  (_, raw) <- withRaw $ verbEnv name
  let raw' = "\\begin{tikzpicture}" ++ raw
  exts <- getOption readerExtensions
  let parseRaw = extensionEnabled Ext_raw_tex exts
  if parseRaw
     then return $ rawBlock "latex" raw'
     else do
       report $ SkippedContent raw' pos
       return mempty

----

maybeAddExtension :: String -> FilePath -> FilePath
maybeAddExtension ext fp =
  if null (takeExtension fp)
     then addExtension fp ext
     else fp

include :: PandocMonad m => LP m Blocks
include = do
  fs' <- try $ do
              char '\\'
              name <- try (string "include")
                  <|> try (string "input")
                  <|> try (string "subfile")
                  <|> string "usepackage"
              -- skip options
              skipMany $ try $ char '[' *> manyTill anyChar (char ']')
              fs <- (map trim . splitBy (==',')) <$> braced
              return $ if name == "usepackage"
                          then map (maybeAddExtension ".sty") fs
                          else map (maybeAddExtension ".tex") fs
  dirs <- (splitBy (==':') . fromMaybe ".") <$> lookupEnv "TEXINPUTS"
  mconcat <$> mapM (insertIncludedFile blocks dirs) fs'

inputListing :: PandocMonad m => LP m Blocks
inputListing = do
  pos <- getPosition
  options <- option [] keyvals
  f <- filter (/='"') <$> braced
  dirs <- (splitBy (==':') . fromMaybe ".") <$> lookupEnv "TEXINPUTS"
  mbCode <- readFileFromDirs dirs f
  codeLines <- case mbCode of
                      Just s -> return $ lines s
                      Nothing -> do
                        report $ CouldNotLoadIncludeFile f pos
                        return []
  let (ident,classes,kvs) = parseListingsOptions options
  let language = case lookup "language" options >>= fromListingsLanguage of
                      Just l -> [l]
                      Nothing -> take 1 $ languagesByExtension (takeExtension f)
  let firstline = fromMaybe 1 $ lookup "firstline" options >>= safeRead
  let lastline = fromMaybe (length codeLines) $
                       lookup "lastline" options >>= safeRead
  let codeContents = intercalate "\n" $ take (1 + lastline - firstline) $
                       drop (firstline - 1) codeLines
  return $ codeBlockWith (ident,ordNub (classes ++ language),kvs) codeContents

parseListingsOptions :: [(String, String)] -> Attr
parseListingsOptions options =
  let kvs = [ (if k == "firstnumber"
                  then "startFrom"
                  else k, v) | (k,v) <- options ]
      classes = [ "numberLines" |
                  lookup "numbers" options == Just "left" ]
             ++ maybeToList (lookup "language" options
                     >>= fromListingsLanguage)
  in  (fromMaybe "" (lookup "label" options), classes, kvs)

----

keyval :: PandocMonad m => LP m (String, String)
keyval = try $ do
  key <- many1 alphaNum
  val <- option "" $ char '=' >> braced <|> (many1 (alphaNum <|> oneOf ".:-|\\"))
  skipMany spaceChar
  optional (char ',')
  skipMany spaceChar
  return (key, val)


keyvals :: PandocMonad m => LP m [(String, String)]
keyvals = try $ char '[' *> manyTill keyval (char ']')

alltt :: PandocMonad m => String -> LP m Blocks
alltt t = walk strToCode <$> parseFromString' blocks
  (substitute " " "\\ " $ substitute "%" "\\%" $
   intercalate "\\\\\n" $ lines t)
  where strToCode (Str s) = Code nullAttr s
        strToCode x       = x

rawLaTeXBlock :: PandocMonad m => LP m String
rawLaTeXBlock = snd <$> try (withRaw (environment <|> blockCommand))

rawLaTeXInline :: PandocMonad m => LP m Inline
rawLaTeXInline = do
  raw <- (snd <$> withRaw inlineCommand)
     <|> (snd <$> withRaw inlineEnvironment)
     <|> (snd <$> withRaw blockCommand)
  RawInline "latex" <$> applyMacros' raw

addImageCaption :: PandocMonad m => Blocks -> LP m Blocks
addImageCaption = walkM go
  where go (Image attr alt (src,tit))
            | not ("fig:" `isPrefixOf` tit) = do
          mbcapt <- stateCaption <$> getState
          return $ case mbcapt of
               Just ils -> Image attr (toList ils) (src, "fig:" ++ tit)
               Nothing  -> Image attr alt (src,tit)
        go x = return x

addTableCaption :: PandocMonad m => Blocks -> LP m Blocks
addTableCaption = walkM go
  where go (Table c als ws hs rs) = do
          mbcapt <- stateCaption <$> getState
          return $ case mbcapt of
               Just ils -> Table (toList ils) als ws hs rs
               Nothing  -> Table c als ws hs rs
        go x = return x

environments :: PandocMonad m => M.Map String (LP m Blocks)
environments = M.fromList
  [ ("document", env "document" blocks <* skipMany anyChar)
  , ("abstract", mempty <$ (env "abstract" blocks >>= addMeta "abstract"))
  , ("letter", env "letter" letterContents)
  , ("minipage", env "minipage" $
         skipopts *> spaces' *> optional braced *> spaces' *> blocks)
  , ("figure", env "figure" $ skipopts *> figure)
  , ("subfigure", env "subfigure" $ skipopts *> tok *> figure)
  , ("center", env "center" blocks)
  , ("longtable",  env "longtable" $
         resetCaption *> simpTable False >>= addTableCaption)
  , ("table",  env "table" $
         resetCaption *> skipopts *> blocks >>= addTableCaption)
  , ("tabular*", env "tabular" $ simpTable True)
  , ("tabularx", env "tabularx" $ simpTable True)
  , ("tabular", env "tabular"  $ simpTable False)
  , ("quote", blockQuote <$> env "quote" blocks)
  , ("quotation", blockQuote <$> env "quotation" blocks)
  , ("verse", blockQuote <$> env "verse" blocks)
  , ("itemize", bulletList <$> listenv "itemize" (many item))
  , ("description", definitionList <$> listenv "description" (many descItem))
  , ("enumerate", orderedList')
  , ("alltt", alltt =<< verbEnv "alltt")
  , ("code", guardEnabled Ext_literate_haskell *>
      (codeBlockWith ("",["sourceCode","literate","haskell"],[]) <$>
        verbEnv "code"))
  , ("comment", mempty <$ verbEnv "comment")
  , ("verbatim", codeBlock <$> verbEnv "verbatim")
  , ("Verbatim", fancyverbEnv "Verbatim")
  , ("BVerbatim", fancyverbEnv "BVerbatim")
  , ("lstlisting", do attr <- parseListingsOptions <$> option [] keyvals
                      codeBlockWith attr <$> verbEnv "lstlisting")
  , ("minted",     do options <- option [] keyvals
                      lang <- grouped (many1 $ satisfy (/='}'))
                      let kvs = [ (if k == "firstnumber"
                                      then "startFrom"
                                      else k, v) | (k,v) <- options ]
                      let classes = [ lang | not (null lang) ] ++
                                    [ "numberLines" |
                                      lookup "linenos" options == Just "true" ]
                      let attr = ("",classes,kvs)
                      codeBlockWith attr <$> verbEnv "minted")
  , ("obeylines", parseFromString
                  (para . trimInlines . mconcat <$> many inline) =<<
                  intercalate "\\\\\n" . lines <$> verbEnv "obeylines")
  , ("displaymath", mathEnvWith para Nothing "displaymath")
  , ("equation", mathEnvWith para Nothing "equation")
  , ("equation*", mathEnvWith para Nothing "equation*")
  , ("gather", mathEnvWith para (Just "gathered") "gather")
  , ("gather*", mathEnvWith para (Just "gathered") "gather*")
  , ("multline", mathEnvWith para (Just "gathered") "multline")
  , ("multline*", mathEnvWith para (Just "gathered") "multline*")
  , ("eqnarray", mathEnvWith para (Just "aligned") "eqnarray")
  , ("eqnarray*", mathEnvWith para (Just "aligned") "eqnarray*")
  , ("align", mathEnvWith para (Just "aligned") "align")
  , ("align*", mathEnvWith para (Just "aligned") "align*")
  , ("alignat", mathEnvWith para (Just "aligned") "alignat")
  , ("alignat*", mathEnvWith para (Just "aligned") "alignat*")
  , ("tikzpicture", rawVerbEnv "tikzpicture")
  ]

figure :: PandocMonad m => LP m Blocks
figure = try $ do
  resetCaption
  blocks >>= addImageCaption

letterContents :: PandocMonad m => LP m Blocks
letterContents = do
  bs <- blocks
  st <- getState
  -- add signature (author) and address (title)
  let addr = case lookupMeta "address" (stateMeta st) of
                  Just (MetaBlocks [Plain xs]) ->
                     para $ trimInlines $ fromList xs
                  _ -> mempty
  return $ addr <> bs -- sig added by \closing

closing :: PandocMonad m => LP m Blocks
closing = do
  contents <- tok
  st <- getState
  let extractInlines (MetaBlocks [Plain ys]) = ys
      extractInlines (MetaBlocks [Para ys ]) = ys
      extractInlines _                       = []
  let sigs = case lookupMeta "author" (stateMeta st) of
                  Just (MetaList xs) ->
                    para $ trimInlines $ fromList $
                      intercalate [LineBreak] $ map extractInlines xs
                  _ -> mempty
  return $ para (trimInlines contents) <> sigs

item :: PandocMonad m => LP m Blocks
item = blocks *> controlSeq "item" *> skipopts *> blocks

looseItem :: PandocMonad m => LP m Blocks
looseItem = do
  ctx <- stateParserContext `fmap` getState
  if ctx == ListItemState
     then mzero
     else return mempty

descItem :: PandocMonad m => LP m (Inlines, [Blocks])
descItem = do
  blocks -- skip blocks before item
  controlSeq "item"
  optional sp
  ils <- opt
  bs <- blocks
  return (ils, [bs])

env :: PandocMonad m => String -> LP m a -> LP m a
env name p = p <*
  (try (controlSeq "end" *> braced >>= guard . (== name))
    <?> ("\\end{" ++ name ++ "}"))

listenv :: PandocMonad m => String -> LP m a -> LP m a
listenv name p = try $ do
  oldCtx <- stateParserContext `fmap` getState
  updateState $ \st -> st{ stateParserContext = ListItemState }
  res <- env name p
  updateState $ \st -> st{ stateParserContext = oldCtx }
  return res

mathEnvWith :: PandocMonad m
            => (Inlines -> a) -> Maybe String -> String -> LP m a
mathEnvWith f innerEnv name = f <$> mathDisplay (inner <$> mathEnv name)
   where inner x = case innerEnv of
                      Nothing -> x
                      Just y  -> "\\begin{" ++ y ++ "}\n" ++ x ++
                                    "\\end{" ++ y ++ "}"

mathEnv :: PandocMonad m => String -> LP m String
mathEnv name = do
  skipopts
  optional blankline
  let endEnv = try $ controlSeq "end" *> braced >>= guard . (== name)
      charMuncher = skipMany comment *>
                       (many1 (noneOf "\\%") <|> try (string "\\%")
                           <|> try (string "\\\\") <|> count 1 anyChar)
  res <- concat <$> manyTill charMuncher endEnv
  return $ stripTrailingNewlines res

verbEnv :: PandocMonad m => String -> LP m String
verbEnv name = do
  skipopts
  optional blankline
  let endEnv = try $ controlSeq "end" *> braced >>= guard . (== name)
      charMuncher = anyChar
  res <- manyTill charMuncher endEnv
  return $ stripTrailingNewlines res

fancyverbEnv :: PandocMonad m => String -> LP m Blocks
fancyverbEnv name = do
  options <- option [] keyvals
  let kvs = [ (if k == "firstnumber"
                  then "startFrom"
                  else k, v) | (k,v) <- options ]
  let classes = [ "numberLines" |
                  lookup "numbers" options == Just "left" ]
  let attr = ("",classes,kvs)
  codeBlockWith attr <$> verbEnv name

orderedList' :: PandocMonad m => LP m Blocks
orderedList' = try $ do
  optional sp
  (_, style, delim) <- option (1, DefaultStyle, DefaultDelim) $
                              try $ char '[' *> anyOrderedListMarker <* char ']'
  spaces
  optional $ try $ controlSeq "setlength" *> grouped (controlSeq "itemindent") *> braced
  spaces
  start <- option 1 $ try $ do controlSeq "setcounter"
                               grouped (string "enum" *> many1 (oneOf "iv"))
                               optional sp
                               num <- grouped (many1 digit)
                               spaces
                               return (read num + 1 :: Int)
  bs <- listenv "enumerate" (many item)
  return $ orderedListWith (start, style, delim) bs

paragraph :: PandocMonad m => LP m Blocks
paragraph = do
  x <- trimInlines . mconcat <$> many1 inline
  if x == mempty
     then return mempty
     else return $ para x

preamble :: PandocMonad m => LP m Blocks
preamble = mempty <$> manyTill preambleBlock beginDoc
  where beginDoc = lookAhead $ try $ controlSeq "begin" *> string "{document}"
        preambleBlock =  void comment
                     <|> void sp
                     <|> void blanklines
                     <|> void include
                     <|> void macro
                     <|> void blockCommand
                     <|> void anyControlSeq
                     <|> void braced
                     <|> void anyChar

-------

-- citations

addPrefix :: [Inline] -> [Citation] -> [Citation]
addPrefix p (k:ks) = k {citationPrefix = p ++ citationPrefix k} : ks
addPrefix _ _      = []

addSuffix :: [Inline] -> [Citation] -> [Citation]
addSuffix s ks@(_:_) =
  let k = last ks
  in  init ks ++ [k {citationSuffix = citationSuffix k ++ s}]
addSuffix _ _ = []

simpleCiteArgs :: PandocMonad m => LP m [Citation]
simpleCiteArgs = try $ do
  first  <- optionMaybe $ toList <$> opt
  second <- optionMaybe $ toList <$> opt
  keys <- try $ bgroup *> (manyTill citationLabel egroup)
  let (pre, suf) = case (first  , second ) of
        (Just s , Nothing) -> (mempty, s )
        (Just s , Just t ) -> (s , t )
        _                  -> (mempty, mempty)
      conv k = Citation { citationId      = k
                        , citationPrefix  = []
                        , citationSuffix  = []
                        , citationMode    = NormalCitation
                        , citationHash    = 0
                        , citationNoteNum = 0
                        }
  return $ addPrefix pre $ addSuffix suf $ map conv keys

citationLabel :: PandocMonad m => LP m String
citationLabel  = optional sp *>
  (many1 (satisfy isBibtexKeyChar)
          <* optional sp
          <* optional (char ',')
          <* optional sp)
  where isBibtexKeyChar c = isAlphaNum c || c `elem` (".:;?!`'()/*@_+=-[]" :: String)

cites :: PandocMonad m => CitationMode -> Bool -> LP m [Citation]
cites mode multi = try $ do
  cits <- if multi
             then many1 simpleCiteArgs
             else count 1 simpleCiteArgs
  let cs = concat cits
  return $ case mode of
        AuthorInText -> case cs of
                             (c:rest) -> c {citationMode = mode} : rest
                             []       -> []
        _            -> map (\a -> a {citationMode = mode}) cs

citation :: PandocMonad m => String -> CitationMode -> Bool -> LP m Inlines
citation name mode multi = do
  (c,raw) <- withRaw $ cites mode multi
  return $ cite c (rawInline "latex" $ "\\" ++ name ++ raw)

complexNatbibCitation :: PandocMonad m => CitationMode -> LP m Inlines
complexNatbibCitation mode = try $ do
  let ils = (toList . trimInlines . mconcat) <$>
              many (notFollowedBy (oneOf "\\};") >> inline)
  let parseOne = try $ do
                   skipSpaces
                   pref  <- ils
                   cit' <- inline -- expect a citation
                   let citlist = toList cit'
                   cits' <- case citlist of
                                 [Cite cs _] -> return cs
                                 _           -> mzero
                   suff  <- ils
                   skipSpaces
                   optional $ char ';'
                   return $ addPrefix pref $ addSuffix suff cits'
  (c:cits, raw) <- withRaw $ grouped parseOne
  return $ cite (c{ citationMode = mode }:cits)
           (rawInline "latex" $ "\\citetext" ++ raw)

-- tables

parseAligns :: PandocMonad m => LP m [(String, Alignment, String)]
parseAligns = try $ do
  bgroup
  let maybeBar = skipMany $ sp <|> () <$ char '|' <|> () <$ (char '@' >> braced)
  maybeBar
  let cAlign = AlignCenter <$ char 'c'
  let lAlign = AlignLeft <$ char 'l'
  let rAlign = AlignRight <$ char 'r'
  let parAlign = AlignLeft <$ (char 'p' >> braced)
  -- algins from tabularx
  let xAlign = AlignLeft <$ char 'X'
  let mAlign = AlignLeft <$ (char 'm' >> braced)
  let bAlign = AlignLeft <$ (char 'b' >> braced)
  let alignChar = cAlign <|> lAlign <|> rAlign <|> parAlign <|> xAlign <|> mAlign <|> bAlign
  let alignPrefix = char '>' >> braced
  let alignSuffix = char '<' >> braced
  let alignSpec = do
        spaces
        pref <- option "" alignPrefix
        spaces
        ch <- alignChar
        spaces
        suff <- option "" alignSuffix
        return (pref, ch, suff)
  aligns' <- sepEndBy alignSpec maybeBar
  spaces
  egroup
  spaces
  return $ aligns'

hline :: PandocMonad m => LP m ()
hline = try $ do
  spaces'
  controlSeq "hline" <|>
    -- booktabs rules:
    controlSeq "toprule" <|>
    controlSeq "bottomrule" <|>
    controlSeq "midrule" <|>
    controlSeq "endhead" <|>
    controlSeq "endfirsthead"
  spaces'
  optional $ bracketed (many1 (satisfy (/=']')))
  return ()

lbreak :: PandocMonad m => LP m ()
lbreak = () <$ try (spaces' *>
                    (controlSeq "\\" <|> controlSeq "tabularnewline") <*
                    spaces')

amp :: PandocMonad m => LP m ()
amp = () <$ try (spaces' *> char '&' <* spaces')

parseTableRow :: PandocMonad m
              => Int  -- ^ number of columns
              -> [String] -- ^ prefixes
              -> [String] -- ^ suffixes
              -> LP m [Blocks]
parseTableRow cols prefixes suffixes = try $ do
  let tableCellRaw = many (notFollowedBy
                       (amp <|> lbreak <|>
                         (() <$ try (string "\\end"))) >> anyChar)
  let minipage = try $ controlSeq "begin" *> string "{minipage}" *>
          env "minipage"
          (skipopts *> spaces' *> optional braced *> spaces' *> blocks)
  let tableCell = minipage <|>
            ((plain . trimInlines . mconcat) <$> many inline)
  rawcells <- sepBy1 tableCellRaw amp
  guard $ length rawcells == cols
  let rawcells' = zipWith3 (\c p s -> p ++ trim c ++ s)
                      rawcells prefixes suffixes
  cells' <- mapM (parseFromString' tableCell) rawcells'
  let numcells = length cells'
  guard $ numcells <= cols && numcells >= 1
  guard $ cells' /= [mempty]
  -- note:  a & b in a three-column table leaves an empty 3rd cell:
  let cells'' = cells' ++ replicate (cols - numcells) mempty
  spaces'
  return cells''

spaces' :: PandocMonad m => LP m ()
spaces' = spaces *> skipMany (comment *> spaces)

simpTable :: PandocMonad m => Bool -> LP m Blocks
simpTable hasWidthParameter = try $ do
  when hasWidthParameter $ () <$ (spaces' >> tok)
  skipopts
  (prefixes, aligns, suffixes) <- unzip3 <$> parseAligns
  let cols = length aligns
  optional $ controlSeq "caption" *> skipopts *> setCaption
  optional lbreak
  spaces'
  skipMany hline
  spaces'
  header' <- option [] $ try (parseTableRow cols prefixes suffixes <*
                                   lbreak <* many1 hline)
  spaces'
  rows <- sepEndBy (parseTableRow cols prefixes suffixes)
                    (lbreak <* optional (skipMany hline))
  spaces'
  optional $ controlSeq "caption" *> skipopts *> setCaption
  optional lbreak
  spaces'
  let header'' = if null header'
                    then replicate cols mempty
                    else header'
  lookAhead $ controlSeq "end" -- make sure we're at end
  return $ table mempty (zip aligns (repeat 0)) header'' rows

removeDoubleQuotes :: String -> String
removeDoubleQuotes ('"':xs) =
  case reverse xs of
       '"':ys -> reverse ys
       _      -> '"':xs
removeDoubleQuotes xs = xs<|MERGE_RESOLUTION|>--- conflicted
+++ resolved
@@ -535,21 +535,13 @@
   , ("dots", lit "…")
   , ("mdots", lit "…")
   , ("sim", lit "~")
-<<<<<<< HEAD
-  , ("label", unlessParseRaw >> (inBrackets <$> tok))
+  , ("label", rawInlineOr "label" (inBrackets <$> tok))
   , ("ref", ref "ref")
   , ("textgreek", tok)
   , ("sep", lit ",")
-  , ("cref", ref "ref")       -- from cleveref.sty
-  , ("vref", ref "ref+page")  -- from varioref.sty
-  , ("eqref", ref "eqref")    -- from amsmath.sty
-=======
-  , ("label", rawInlineOr "label" (inBrackets <$> tok))
-  , ("ref", rawInlineOr "ref" (inBrackets <$> tok))
-  , ("textgreek", tok)
-  , ("sep", lit ",")
-  , ("cref", rawInlineOr "cref" (inBrackets <$> tok))  -- from cleveref.sty
->>>>>>> 230a1b89
+  , ("cref", rawInlineOr "cref" $ ref "ref")       -- from cleveref.sty
+  , ("vref", rawInlineOr "vref" $ ref "ref+page")  -- from varioref.sty
+  , ("eqref", rawInlineOr "eqref" $ ref "eqref")   -- from amsmath.sty
   , ("(", mathInline $ manyTill anyChar (try $ string "\\)"))
   , ("[", mathDisplay $ manyTill anyChar (try $ string "\\]"))
   , ("ensuremath", mathInline braced)
@@ -706,7 +698,6 @@
 
 ref :: PandocMonad m => String -> LP m Inlines
 ref cls = do
-  unlessParseRaw
   label <- braced
   return $ spanWith ("",[],[("data-reference-type", cls), ("data-reference", label)]) $ inBrackets $ str label
 
