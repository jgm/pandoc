cabal-version:   2.4
name:            pandoc
version:         3.6.4
build-type:      Simple
license:         GPL-2.0-or-later
license-file:    COPYING.md
copyright:       (c) 2006-2024 John MacFarlane
author:          John MacFarlane <jgm@berkeley.edu>
maintainer:      John MacFarlane <jgm@berkeley.edu>
bug-reports:     https://github.com/jgm/pandoc/issues
stability:       alpha
homepage:        https://pandoc.org
category:        Text
tested-with:     GHC == 8.10.7, GHC == 9.0.2,
                 GHC == 9.2.5, GHC == 9.4.4, GHC == 9.6.3,
                 GHC == 9.8.2, GHC == 9.10.1
synopsis:        Conversion between markup formats
description:     Pandoc is a Haskell library for converting from one markup
                 format to another.  The formats it can handle include
                 .
                 - light markup formats (many variants of Markdown,
                   reStructuredText, AsciiDoc, Org-mode, Muse, Textile,
                   txt2tags, djot)
                 - HTML formats (HTML 4 and 5)
                 - Ebook formats (EPUB v2 and v3, FB2)
                 - Documentation formats (GNU TexInfo, Haddock)
                 - Roff formats (man, ms)
                 - TeX formats (LaTeX, ConTeXt)
                 - Typst
                 - XML formats (DocBook 4 and 5, JATS, TEI Simple, OpenDocument)
                 - Outline formats (OPML)
                 - Bibliography formats (BibTeX, BibLaTeX, CSL JSON, CSL YAML,
                   RIS)
                 - Word processor formats (Docx, RTF, ODT)
                 - Interactive notebook formats (Jupyter notebook ipynb)
                 - Page layout formats (InDesign ICML)
                 - Wiki markup formats (MediaWiki, DokuWiki, TikiWiki, TWiki,
                   Vimwiki, XWiki, ZimWiki, Jira wiki, Creole)
                 - Slide show formats (LaTeX Beamer, PowerPoint, Slidy,
                   reveal.js, Slideous, S5, DZSlides)
                 - Data formats (CSV and TSV tables)
                 - PDF (via external programs such as pdflatex or wkhtmltopdf)
                 .
                 Pandoc can convert mathematical content in documents
                 between TeX, MathML, Word equations, roff eqn, typst,
                 and plain text. It includes a powerful system for automatic
                 citations and bibliographies, and it can be customized
                 extensively using templates, filters, and custom readers
                 and writers written in Lua.
                 .
                 For the pandoc command-line program, see the
                 @pandoc-cli@ package.
data-files:
                 -- templates
                 data/templates/styles.html
                 data/templates/styles.citations.html
                 data/templates/default.html4
                 data/templates/default.html5
                 data/templates/default.chunkedhtml
                 data/templates/default.djot
                 data/templates/default.docbook4
                 data/templates/default.docbook5
                 data/templates/default.jats_archiving
                 data/templates/default.jats_articleauthoring
                 data/templates/default.jats_publishing
                 data/templates/default.tei
                 data/templates/default.opendocument
                 data/templates/default.openxml
                 data/templates/default.icml
                 data/templates/default.opml
                 data/templates/default.beamer
                 data/templates/default.latex
                 data/templates/default.bibtex
                 data/templates/default.biblatex
                 data/templates/default.context
                 data/templates/default.texinfo
                 data/templates/default.jira
                 data/templates/default.man
                 data/templates/default.ms
                 data/templates/default.markdown
                 data/templates/default.muse
                 data/templates/default.commonmark
                 data/templates/default.rst
                 data/templates/default.plain
                 data/templates/default.mediawiki
                 data/templates/default.dokuwiki
                 data/templates/default.xwiki
                 data/templates/default.zimwiki
                 data/templates/default.rtf
                 data/templates/default.s5
                 data/templates/default.slidy
                 data/templates/default.slideous
                 data/templates/default.revealjs
                 data/templates/default.dzslides
                 data/templates/default.asciidoc
                 data/templates/default.haddock
                 data/templates/default.textile
                 data/templates/default.org
                 data/templates/default.epub2
                 data/templates/default.epub3
                 data/templates/default.ansi
                 data/templates/article.jats_publishing
                 data/templates/affiliations.jats
                 data/templates/default.markua
                 data/templates/default.typst
                 data/templates/template.typst
                 data/templates/common.latex
                 data/templates/hypersetup.latex
                 data/templates/passoptions.latex
                 data/templates/fonts.latex
                 data/templates/font-settings.latex
                 data/templates/after-header-includes.latex

                 -- translations
                 data/translations/*.yaml
                 -- entities
                 data/docbook-entities.txt
                 -- source files for reference.docx
                 data/docx/[Content_Types].xml
                 data/docx/_rels/.rels
                 data/docx/docProps/app.xml
                 data/docx/docProps/core.xml
                 data/docx/docProps/custom.xml
                 data/docx/word/document.xml
                 data/docx/word/fontTable.xml
                 data/docx/word/comments.xml
                 data/docx/word/footnotes.xml
                 data/docx/word/numbering.xml
                 data/docx/word/settings.xml
                 data/docx/word/webSettings.xml
                 data/docx/word/styles.xml
                 data/docx/word/_rels/document.xml.rels
                 data/docx/word/_rels/footnotes.xml.rels
                 data/docx/word/theme/theme1.xml
                 -- source files for reference.odt
                 data/odt/mimetype
                 data/odt/manifest.rdf
                 data/odt/styles.xml
                 data/odt/content.xml
                 data/odt/meta.xml
                 data/odt/META-INF/manifest.xml
                 -- source files for reference.pptx
                 data/pptx/_rels/.rels
                 data/pptx/docProps/app.xml
                 data/pptx/docProps/core.xml
                 data/pptx/ppt/slideLayouts/_rels/slideLayout1.xml.rels
                 data/pptx/ppt/slideLayouts/_rels/slideLayout2.xml.rels
                 data/pptx/ppt/slideLayouts/_rels/slideLayout3.xml.rels
                 data/pptx/ppt/slideLayouts/_rels/slideLayout4.xml.rels
                 data/pptx/ppt/slideLayouts/_rels/slideLayout5.xml.rels
                 data/pptx/ppt/slideLayouts/_rels/slideLayout6.xml.rels
                 data/pptx/ppt/slideLayouts/_rels/slideLayout7.xml.rels
                 data/pptx/ppt/slideLayouts/_rels/slideLayout8.xml.rels
                 data/pptx/ppt/slideLayouts/_rels/slideLayout9.xml.rels
                 data/pptx/ppt/slideLayouts/_rels/slideLayout10.xml.rels
                 data/pptx/ppt/slideLayouts/_rels/slideLayout11.xml.rels
                 data/pptx/ppt/slideLayouts/slideLayout1.xml
                 data/pptx/ppt/slideLayouts/slideLayout2.xml
                 data/pptx/ppt/slideLayouts/slideLayout3.xml
                 data/pptx/ppt/slideLayouts/slideLayout4.xml
                 data/pptx/ppt/slideLayouts/slideLayout5.xml
                 data/pptx/ppt/slideLayouts/slideLayout6.xml
                 data/pptx/ppt/slideLayouts/slideLayout7.xml
                 data/pptx/ppt/slideLayouts/slideLayout8.xml
                 data/pptx/ppt/slideLayouts/slideLayout9.xml
                 data/pptx/ppt/slideLayouts/slideLayout10.xml
                 data/pptx/ppt/slideLayouts/slideLayout11.xml
                 data/pptx/ppt/_rels/presentation.xml.rels
                 data/pptx/ppt/theme/theme1.xml
                 data/pptx/ppt/presProps.xml
                 data/pptx/ppt/slides/_rels/slide1.xml.rels
                 data/pptx/ppt/slides/_rels/slide2.xml.rels
                 data/pptx/ppt/slides/slide2.xml
                 data/pptx/ppt/slides/slide1.xml
                 data/pptx/ppt/slides/_rels/slide3.xml.rels
                 data/pptx/ppt/slides/_rels/slide4.xml.rels
                 data/pptx/ppt/slides/slide3.xml
                 data/pptx/ppt/slides/slide4.xml
                 data/pptx/ppt/viewProps.xml
                 data/pptx/ppt/tableStyles.xml
                 data/pptx/ppt/slideMasters/_rels/slideMaster1.xml.rels
                 data/pptx/ppt/slideMasters/slideMaster1.xml
                 data/pptx/ppt/presentation.xml
                 data/pptx/ppt/notesMasters/_rels/notesMaster1.xml.rels
                 data/pptx/ppt/notesMasters/notesMaster1.xml
                 data/pptx/ppt/notesSlides/_rels/notesSlide1.xml.rels
                 data/pptx/ppt/notesSlides/notesSlide1.xml
                 data/pptx/ppt/notesSlides/_rels/notesSlide2.xml.rels
                 data/pptx/ppt/notesSlides/notesSlide2.xml
                 data/pptx/ppt/theme/theme2.xml
                 data/pptx/[Content_Types].xml
                  -- stylesheet for EPUB writer
                 data/epub.css
                 -- data for dzslides writer
                 data/dzslides/template.html
                 -- default abbreviations file
                 data/abbreviations
                 -- sample lua custom reader
                 data/creole.lua
                 -- lua init script
                 data/init.lua
                 -- bash completion template
                 data/bash_completion.tpl
                 -- citeproc
                 data/default.csl
                 citeproc/biblatex-localization/*.lbx.strings
                 -- documentation
                 MANUAL.txt, COPYRIGHT
extra-doc-files:
                 changelog.md
extra-source-files:
                 -- documentation
                 INSTALL.md, AUTHORS.md, README.md,
                 CONTRIBUTING.md, BUGS,
                 -- tests
                 test/bodybg.gif
                 test/*.native
                 test/command/*.md
                 test/command/*.csl
                 test/command/*.svg
                 test/command/9391.docx
                 test/command/9358.docx
                 test/command/9002.docx
                 test/command/9603.docx
                 test/command/biblio.bib
                 test/command/averroes.bib
                 test/command/A.txt
                 test/command/B.txt
                 test/command/C.txt
                 test/command/D.txt
                 test/command/file1.txt
                 test/command/file2.txt
                 test/command/three.txt
                 test/command/01.csv
                 test/command/chap1/spider.png
                 test/command/chap2/spider.png
                 test/command/chap1/text.md
                 test/command/chap2/text.md
                 test/command/defaults1.yaml
                 test/command/defaults2.yaml
                 test/command/defaults3.yaml
                 test/command/defaults4.yaml
                 test/command/defaults5.yaml
                 test/command/defaults6.yaml
                 test/command/defaults7.yaml
                 test/command/defaults8.yaml
                 test/command/defaults9.yaml
                 test/command/3533-rst-csv-tables.csv
                 test/command/3880.txt
                 test/command/5182.txt
                 test/command/5700-metadata-file-1.yml
                 test/command/5700-metadata-file-2.yml
                 test/command/abbrevs
                 test/command/sub-file-chapter-1.tex
                 test/command/sub-file-chapter-2.tex
                 test/command/bar.tex
                 test/command/bar-endinput.tex
                 test/command/yaml-metadata.yaml
                 test/command/7813-meta.yaml
                 test/command/3510-subdoc.org
                 test/command/3510-export.latex
                 test/command/3510-src.hs
                 test/command/3971b.tex
                 test/command/5876.yaml
                 test/command/5876/metadata/5876.yaml
                 test/command/5876/metadata/command/5876.yaml
                 test/command/6466-beg.hs
                 test/command/6466-end.hs
                 test/command/6466-mid.hs
                 test/command/6466-whole.hs
                 test/command/7861.yaml
                 test/command/7861/metadata/placeholder
                 test/docbook-chapter.docbook
                 test/docbook-reader.docbook
                 test/docbook-xref.docbook
                 test/endnotexml-reader.xml
                 test/html-reader.html
                 test/opml-reader.opml
                 test/org-select-tags.org
                 test/haddock-reader.haddock
                 test/insert
                 test/lalune.jpg
                 test/man-reader.man
                 test/movie.jpg
                 test/media/rId25.jpg
                 test/media/rId26.jpg
                 test/media/rId27.jpg
                 test/typst-reader.typ
                 test/undergradmath.typ
                 test/djot-reader.djot
                 test/latex-reader.latex
                 test/textile-reader.textile
                 test/markdown-reader-more.txt
                 test/markdown-citations.txt
                 test/textile-reader.textile
                 test/mediawiki-reader.wiki
                 test/vimwiki-reader.wiki
                 test/creole-reader.txt
                 test/rst-reader.rst
                 test/jats-reader.xml
                 test/jira-reader.jira
                 test/s5-basic.html
                 test/s5-fancy.html
                 test/s5-fragment.html
                 test/s5-inserts.html
                 test/tables.context
                 test/tables.docbook4
                 test/tables.docbook5
                 test/tables.jats_archiving
                 test/tables.jats_articleauthoring
                 test/tables.jats_publishing
                 test/tables.jira
                 test/tables.djot
                 test/tables.dokuwiki
                 test/tables.zimwiki
                 test/tables.icml
                 test/tables.html4
                 test/tables.html5
                 test/tables.latex
                 test/tables.man
                 test/tables.ms
                 test/tables.plain
                 test/tables.markdown
                 test/tables.markua
                 test/tables.mediawiki
                 test/tables.tei
                 test/tables.textile
                 test/tables.opendocument
                 test/tables.org
                 test/tables.asciidoc
                 test/tables.asciidoc_legacy
                 test/tables.haddock
                 test/tables.texinfo
                 test/tables.typst
                 test/tables.rst
                 test/tables.rtf
                 test/tables.txt
                 test/tables.fb2
                 test/tables.muse
                 test/tables.xwiki
                 test/tables/*.html4
                 test/tables/*.html5
                 test/tables/*.latex
                 test/tables/*.typst
                 test/tables/*.native
                 test/tables/*.mediawiki
                 test/tables/*.jats_archiving
                 test/testsuite.txt
                 test/ansi-test.txt
                 test/writer.latex
                 test/writer.context
                 test/writer.djot
                 test/writer.docbook4
                 test/writer.docbook5
                 test/writer.jats_archiving
                 test/writer.jats_articleauthoring
                 test/writer.jats_publishing
                 test/writer.jira
                 test/writer.html4
                 test/writer.html5
                 test/writer.man
                 test/writer.ms
                 test/writer.markdown
                 test/writer.markua
                 test/writer.plain
                 test/writer.mediawiki
                 test/writer.textile
                 test/writer.typst
                 test/writer.opendocument
                 test/writer.org
                 test/writer.asciidoc
                 test/writer.asciidoc_legacy
                 test/writer.haddock
                 test/writer.rst
                 test/writer.icml
                 test/writer.rtf
                 test/writer.tei
                 test/writer.texinfo
                 test/writer.fb2
                 test/writer.opml
                 test/writer.dokuwiki
                 test/writer.zimwiki
                 test/writer.xwiki
                 test/writer.muse
                 test/ansi-test.ansi
                 test/writers-lang-and-dir.latex
                 test/writers-lang-and-dir.context
                 test/dokuwiki_inline_formatting.dokuwiki
                 test/lhs-test.markdown
                 test/lhs-test.markdown+lhs
                 test/lhs-test.rst
                 test/lhs-test.rst+lhs
                 test/lhs-test.latex
                 test/lhs-test.latex+lhs
                 test/lhs-test.html
                 test/lhs-test.html+lhs
                 test/lhs-test.fragment.html+lhs
                 test/pipe-tables.txt
                 test/dokuwiki_external_images.dokuwiki
                 test/dokuwiki_multiblock_table.dokuwiki
                 test/fb2/*.markdown
                 test/fb2/*.fb2
                 test/fb2/images-embedded.html
                 test/fb2/images-embedded.fb2
                 test/fb2/test-small.png
                 test/fb2/reader/*.fb2
                 test/fb2/reader/*.native
                 test/fb2/test.jpg
                 test/docx/*.docx
                 test/docx/golden/*.docx
                 test/docx/*.native
                 test/epub/*.epub
                 test/epub/*.native
                 test/rtf/*.native
                 test/rtf/*.rtf
                 test/pptx/*.pptx
                 test/pptx/**/*.pptx
                 test/pptx/**/*.native
                 test/ipynb/*.native
                 test/ipynb/*.in.native
                 test/ipynb/*.out.native
                 test/ipynb/*.ipynb
                 test/ipynb/*.out.ipynb
                 test/ipynb/*.out.html
                 test/txt2tags.t2t
                 test/twiki-reader.twiki
                 test/tikiwiki-reader.tikiwiki
                 test/odt/odt/*.odt
                 test/odt/markdown/*.md
                 test/odt/native/*.native
                 test/pod-reader.pod
source-repository head
  type:          git
  location:      https://github.com/jgm/pandoc.git

flag embed_data_files
  Description:   Embed data files in binary for relocatable executable.
  Default:       False

common common-options
  default-language: Haskell2010
  build-depends:    base         >= 4.12 && < 5
  ghc-options:      -Wall -fno-warn-unused-do-bind
                    -Wincomplete-record-updates
                    -Wnoncanonical-monad-instances
                    -Wcpp-undef
                    -Wincomplete-uni-patterns
                    -Widentities
                    -Wpartial-fields
                    -Wmissing-signatures
                    -fhide-source-paths
                    -- -Wmissing-export-lists

  if impl(ghc >= 8.10)
    ghc-options:    -Wunused-packages

  if impl(ghc >= 9.0)
    ghc-options:    -Winvalid-haddock

  if os(windows)
    cpp-options:      -D_WINDOWS

common common-executable
  import:           common-options
  build-depends:    pandoc
  ghc-options:      -rtsopts -with-rtsopts=-A8m -threaded

library xml-light
  import:        common-options
  build-depends: xml                   >= 1.3.12   && < 1.4,
                 xml-conduit           >= 1.9.1.1  && < 1.11,
                 xml-types             >= 0.3      && < 0.4,
                 containers            >= 0.6.0.1  && < 0.9,
                 text                  >= 1.1.1.0  && < 2.2

  hs-source-dirs:  xml-light
  exposed-modules: Text.Pandoc.XML.Light,
                   Text.Pandoc.XML.Light.Types,
                   Text.Pandoc.XML.Light.Proc,
                   Text.Pandoc.XML.Light.Output

library
  import:        common-options
  build-depends: xml-light,
                 Glob                  >= 0.7      && < 0.11,
                 JuicyPixels           >= 3.1.6.1  && < 3.4,
                 aeson                 >= 2.0.1.0  && < 2.3,
                 aeson-pretty          >= 0.8.9    && < 0.9,
                 array                 >= 0.5      && < 0.6,
                 attoparsec            >= 0.12     && < 0.15,
                 base64-bytestring     >= 0.1      && < 1.3,
                 binary                >= 0.7      && < 0.11,
                 blaze-html            >= 0.9      && < 0.10,
                 blaze-markup          >= 0.8      && < 0.9,
                 bytestring            >= 0.9      && < 0.13,
                 case-insensitive      >= 1.2      && < 1.3,
                 citeproc              >= 0.8.1.3  && < 0.9,
                 commonmark            >= 0.2.6.1  && < 0.3,
                 commonmark-extensions >= 0.2.6    && < 0.3,
                 commonmark-pandoc     >= 0.2.3    && < 0.3,
                 containers            >= 0.6.0.1  && < 0.9,
                 crypton               >= 0.30     && < 1.1,
                 crypton-connection    >= 0.3.1    && < 0.5,
                 data-default          >= 0.4      && < 0.9,
                 deepseq               >= 1.3      && < 1.6,
                 directory             >= 1.2.3    && < 1.4,
                 doclayout             >= 0.5      && < 0.6,
                 doctemplates          >= 0.11     && < 0.12,
                 emojis                >= 0.1.4.1  && < 0.2,
                 exceptions            >= 0.8      && < 0.11,
                 file-embed            >= 0.0      && < 0.1,
                 filepath              >= 1.1      && < 1.6,
                 gridtables            >= 0.1      && < 0.2,
                 haddock-library       >= 1.10     && < 1.12,
                 http-client           >= 0.4.30   && < 0.8,
                 http-client-tls       >= 0.2.4    && < 0.4,
                 http-types            >= 0.8      && < 0.13,
                 ipynb                 >= 0.2      && < 0.3,
                 jira-wiki-markup      >= 1.5.1    && < 1.6,
                 mime-types            >= 0.1.1    && < 0.2,
                 mtl                   >= 2.2      && < 2.4,
                 network               >= 2.6      && < 3.3,
                 network-uri           >= 2.6      && < 2.8,
                 pandoc-types          >= 1.23.1   && < 1.24,
                 parsec                >= 3.1      && < 3.2,
                 pretty                >= 1.1      && < 1.2,
                 pretty-show           >= 1.10     && < 1.11,
                 process               >= 1.2.3    && < 1.7,
                 random                >= 1.2      && < 1.4,
                 safe                  >= 0.3.18   && < 0.4,
                 scientific            >= 0.3      && < 0.4,
                 skylighting           >= 0.14.5   && < 0.15,
                 skylighting-core      >= 0.14.5   && < 0.15,
                 split                 >= 0.2      && < 0.3,
                 syb                   >= 0.1      && < 0.8,
                 tagsoup               >= 0.14.6   && < 0.15,
                 temporary             >= 1.1      && < 1.4,
<<<<<<< HEAD
                 texmath               >= 0.12.9   && < 0.13,
=======
                 texmath               >= 0.12.10  && < 0.13,
>>>>>>> 379bc43c
                 text                  >= 1.1.1.0  && < 2.2,
                 text-conversions      >= 0.3      && < 0.4,
                 time                  >= 1.5      && < 1.15,
                 unicode-collation     >= 0.1.1    && < 0.2,
                 unicode-transforms    >= 0.3      && < 0.5,
                 yaml                  >= 0.11     && < 0.12,
                 libyaml               >= 0.1.4    && < 0.2,
                 zip-archive           >= 0.4.3.1  && < 0.5,
                 zlib                  >= 0.5      && < 0.8,
                 xml                   >= 1.3.12   && < 1.4,
                 typst                 >= 0.7      && < 0.8,
                 vector                >= 0.12     && < 0.14,
                 djot                  >= 0.1.2.2  && < 0.2,
                 tls                   >= 2.0.1    && < 2.2,
                 crypton-x509-system   >= 1.6.7    && < 1.7

  if !os(windows)
    build-depends:  unix >= 2.4 && < 2.9
  if flag(embed_data_files)
     cpp-options:   -DEMBED_DATA_FILES
     other-modules: Text.Pandoc.Data.BakedIn
  hs-source-dirs:  src

  exposed-modules: Text.Pandoc,
                   Text.Pandoc.App,
                   Text.Pandoc.Data,
                   Text.Pandoc.Options,
                   Text.Pandoc.Extensions,
                   Text.Pandoc.Format,
                   Text.Pandoc.Shared,
                   Text.Pandoc.Sources,
                   Text.Pandoc.MediaBag,
                   Text.Pandoc.Error,
                   Text.Pandoc.Filter,
                   Text.Pandoc.Translations,
                   Text.Pandoc.Translations.Types,
                   Text.Pandoc.Readers,
                   Text.Pandoc.Readers.HTML,
                   Text.Pandoc.Readers.LaTeX,
                   Text.Pandoc.Readers.Markdown,
                   Text.Pandoc.Readers.CommonMark,
                   Text.Pandoc.Readers.Creole,
                   Text.Pandoc.Readers.BibTeX,
                   Text.Pandoc.Readers.EndNote,
                   Text.Pandoc.Readers.RIS,
                   Text.Pandoc.Readers.CslJson,
                   Text.Pandoc.Readers.MediaWiki,
                   Text.Pandoc.Readers.Vimwiki,
                   Text.Pandoc.Readers.RST,
                   Text.Pandoc.Readers.Org,
                   Text.Pandoc.Readers.DocBook,
                   Text.Pandoc.Readers.JATS,
                   Text.Pandoc.Readers.Jira,
                   Text.Pandoc.Readers.OPML,
                   Text.Pandoc.Readers.Textile,
                   Text.Pandoc.Readers.Native,
                   Text.Pandoc.Readers.Haddock,
                   Text.Pandoc.Readers.TWiki,
                   Text.Pandoc.Readers.TikiWiki,
                   Text.Pandoc.Readers.Txt2Tags,
                   Text.Pandoc.Readers.Docx,
                   Text.Pandoc.Readers.ODT,
                   Text.Pandoc.Readers.EPUB,
                   Text.Pandoc.Readers.Muse,
                   Text.Pandoc.Readers.Man,
                   Text.Pandoc.Readers.Mdoc,
                   Text.Pandoc.Readers.FB2,
                   Text.Pandoc.Readers.DokuWiki,
                   Text.Pandoc.Readers.Ipynb,
                   Text.Pandoc.Readers.CSV,
                   Text.Pandoc.Readers.RTF,
                   Text.Pandoc.Readers.Typst,
                   Text.Pandoc.Readers.Djot,
                   Text.Pandoc.Readers.Pod,
                   Text.Pandoc.Writers,
                   Text.Pandoc.Writers.Native,
                   Text.Pandoc.Writers.XML,
                   Text.Pandoc.Writers.DocBook,
                   Text.Pandoc.Writers.JATS,
                   Text.Pandoc.Writers.OPML,
                   Text.Pandoc.Writers.HTML,
                   Text.Pandoc.Writers.ChunkedHTML,
                   Text.Pandoc.Writers.Ipynb,
                   Text.Pandoc.Writers.ICML,
                   Text.Pandoc.Writers.Jira,
                   Text.Pandoc.Writers.LaTeX,
                   Text.Pandoc.Writers.ConTeXt,
                   Text.Pandoc.Writers.Djot,
                   Text.Pandoc.Writers.Typst,
                   Text.Pandoc.Writers.OpenDocument,
                   Text.Pandoc.Writers.Texinfo,
                   Text.Pandoc.Writers.Man,
                   Text.Pandoc.Writers.Ms,
                   Text.Pandoc.Writers.Markdown,
                   Text.Pandoc.Writers.CommonMark,
                   Text.Pandoc.Writers.Haddock,
                   Text.Pandoc.Writers.RST,
                   Text.Pandoc.Writers.Org,
                   Text.Pandoc.Writers.AsciiDoc,
                   Text.Pandoc.Writers.Textile,
                   Text.Pandoc.Writers.MediaWiki,
                   Text.Pandoc.Writers.DokuWiki,
                   Text.Pandoc.Writers.XWiki,
                   Text.Pandoc.Writers.ZimWiki,
                   Text.Pandoc.Writers.RTF,
                   Text.Pandoc.Writers.ODT,
                   Text.Pandoc.Writers.Docx,
                   Text.Pandoc.Writers.Powerpoint,
                   Text.Pandoc.Writers.EPUB,
                   Text.Pandoc.Writers.FB2,
                   Text.Pandoc.Writers.TEI,
                   Text.Pandoc.Writers.Muse,
                   Text.Pandoc.Writers.CslJson,
                   Text.Pandoc.Writers.Math,
                   Text.Pandoc.Writers.Shared,
                   Text.Pandoc.Writers.OOXML,
                   Text.Pandoc.Writers.AnnotatedTable,
                   Text.Pandoc.Writers.BibTeX,
                   Text.Pandoc.Writers.ANSI,
                   Text.Pandoc.PDF,
                   Text.Pandoc.UTF8,
                   Text.Pandoc.Scripting,
                   Text.Pandoc.Slides,
                   Text.Pandoc.Templates,
                   Text.Pandoc.XML,
                   Text.Pandoc.SelfContained,
                   Text.Pandoc.Highlighting,
                   Text.Pandoc.Logging,
                   Text.Pandoc.Process,
                   Text.Pandoc.MIME,
                   Text.Pandoc.Parsing,
                   Text.Pandoc.Asciify,
                   Text.Pandoc.Emoji,
                   Text.Pandoc.ImageSize,
                   Text.Pandoc.Class,
                   Text.Pandoc.Class.IO,
                   Text.Pandoc.Citeproc,
                   Text.Pandoc.Chunks,
                   Text.Pandoc.Transforms,
                   Text.Pandoc.Version
  other-modules:   Text.Pandoc.App.CommandLineOptions,
                   Text.Pandoc.App.Input,
                   Text.Pandoc.App.Opt,
                   Text.Pandoc.App.OutputSettings,
                   Text.Pandoc.Class.CommonState,
                   Text.Pandoc.Class.PandocMonad,
                   Text.Pandoc.Class.PandocIO,
                   Text.Pandoc.Class.PandocPure,
                   Text.Pandoc.Class.Sandbox,
                   Text.Pandoc.Filter.Environment,
                   Text.Pandoc.Filter.JSON,
                   Text.Pandoc.Parsing.Capabilities,
                   Text.Pandoc.Parsing.Citations,
                   Text.Pandoc.Parsing.General,
                   Text.Pandoc.Parsing.GridTable,
                   Text.Pandoc.Parsing.Lists,
                   Text.Pandoc.Parsing.Math,
                   Text.Pandoc.Parsing.Smart,
                   Text.Pandoc.Parsing.State,
                   Text.Pandoc.Parsing.Future,
                   Text.Pandoc.Readers.Docx.Lists,
                   Text.Pandoc.Readers.Docx.Combine,
                   Text.Pandoc.Readers.Docx.Parse,
                   Text.Pandoc.Readers.Docx.Parse.Styles,
                   Text.Pandoc.Readers.Docx.Util,
                   Text.Pandoc.Readers.Docx.Symbols,
                   Text.Pandoc.Readers.Docx.Fields,
                   Text.Pandoc.Readers.HTML.Parsing,
                   Text.Pandoc.Readers.HTML.Table,
                   Text.Pandoc.Readers.HTML.TagCategories,
                   Text.Pandoc.Readers.HTML.Types,
                   Text.Pandoc.Readers.LaTeX.Inline,
                   Text.Pandoc.Readers.LaTeX.Citation,
                   Text.Pandoc.Readers.LaTeX.Lang,
                   Text.Pandoc.Readers.LaTeX.Macro,
                   Text.Pandoc.Readers.LaTeX.Math,
                   Text.Pandoc.Readers.LaTeX.Parsing,
                   Text.Pandoc.Readers.LaTeX.SIunitx,
                   Text.Pandoc.Readers.LaTeX.Table,
                   Text.Pandoc.Readers.Mdoc.Lex,
                   Text.Pandoc.Readers.Mdoc.Macros,
                   Text.Pandoc.Readers.Mdoc.Standards,
                   Text.Pandoc.Readers.Typst.Parsing,
                   Text.Pandoc.Readers.Typst.Math,
                   Text.Pandoc.Readers.ODT.Base,
                   Text.Pandoc.Readers.ODT.Namespaces,
                   Text.Pandoc.Readers.ODT.StyleReader,
                   Text.Pandoc.Readers.ODT.ContentReader,
                   Text.Pandoc.Readers.ODT.Generic.Fallible,
                   Text.Pandoc.Readers.ODT.Generic.SetMap,
                   Text.Pandoc.Readers.ODT.Generic.Utils,
                   Text.Pandoc.Readers.ODT.Generic.Namespaces,
                   Text.Pandoc.Readers.ODT.Generic.XMLConverter,
                   Text.Pandoc.Readers.ODT.Arrows.State,
                   Text.Pandoc.Readers.ODT.Arrows.Utils,
                   Text.Pandoc.Readers.Org.BlockStarts,
                   Text.Pandoc.Readers.Org.Blocks,
                   Text.Pandoc.Readers.Org.DocumentTree,
                   Text.Pandoc.Readers.Org.ExportSettings,
                   Text.Pandoc.Readers.Org.Inlines,
                   Text.Pandoc.Readers.Org.Meta,
                   Text.Pandoc.Readers.Org.ParserState,
                   Text.Pandoc.Readers.Org.Parsing,
                   Text.Pandoc.Readers.Org.Shared,
                   Text.Pandoc.Readers.Metadata,
                   Text.Pandoc.Readers.Roff,
                   Text.Pandoc.Readers.Roff.Escape,
                   Text.Pandoc.Readers.XML,
                   Text.Pandoc.Writers.Docx.OpenXML,
                   Text.Pandoc.Writers.Docx.StyleMap,
                   Text.Pandoc.Writers.Docx.Table,
                   Text.Pandoc.Writers.Docx.Types,
                   Text.Pandoc.Writers.GridTable
                   Text.Pandoc.Writers.JATS.References,
                   Text.Pandoc.Writers.JATS.Table,
                   Text.Pandoc.Writers.JATS.Types,
                   Text.Pandoc.Writers.LaTeX.Caption,
                   Text.Pandoc.Writers.LaTeX.Notes,
                   Text.Pandoc.Writers.LaTeX.Table,
                   Text.Pandoc.Writers.LaTeX.Lang,
                   Text.Pandoc.Writers.LaTeX.Types,
                   Text.Pandoc.Writers.LaTeX.Citation,
                   Text.Pandoc.Writers.LaTeX.Util,
                   Text.Pandoc.Writers.Markdown.Table,
                   Text.Pandoc.Writers.Markdown.Types,
                   Text.Pandoc.Writers.Markdown.Inline,
                   Text.Pandoc.Writers.Roff,
                   Text.Pandoc.Writers.Blaze,
                   Text.Pandoc.Writers.Powerpoint.Presentation,
                   Text.Pandoc.Writers.Powerpoint.Output,
                   Text.Pandoc.Char,
                   Text.Pandoc.TeX,
                   Text.Pandoc.URI,
                   Text.Pandoc.XMLFormat,
                   Text.Pandoc.CSS,
                   Text.Pandoc.CSV,
                   Text.Pandoc.RoffChar,
                   Text.Pandoc.UUID,
                   Text.Pandoc.Image,
                   Text.Pandoc.Citeproc.BibTeX,
                   Text.Pandoc.Citeproc.Name,
                   Text.Pandoc.Citeproc.CslJson,
                   Text.Pandoc.Citeproc.Data,
                   Text.Pandoc.Citeproc.Locator,
                   Text.Pandoc.Citeproc.MetaValue,
                   Text.Pandoc.Citeproc.Util,
                   Paths_pandoc
  autogen-modules: Paths_pandoc
  buildable:       True

test-suite test-pandoc
  import:         common-executable
  type:           exitcode-stdio-1.0
  main-is:        test-pandoc.hs
  hs-source-dirs: test
  build-depends:  pandoc,
                  Diff              >= 0.2     && < 1.1,
                  Glob              >= 0.7     && < 0.11,
                  bytestring        >= 0.9     && < 0.13,
                  containers        >= 0.4.2.1 && < 0.9,
                  directory         >= 1.2.3   && < 1.4,
                  doctemplates      >= 0.11    && < 0.12,
                  filepath          >= 1.1     && < 1.6,
                  mtl               >= 2.2     && < 2.4,
                  pandoc-types      >= 1.23.1  && < 1.24,
                  process           >= 1.2.3   && < 1.7,
                  tasty             >= 0.11    && < 1.6,
                  tasty-golden      >= 2.3     && < 2.4,
                  tasty-hunit       >= 0.9     && < 0.11,
                  tasty-quickcheck  >= 0.8     && < 0.12,
                  text              >= 1.1.1.0 && < 2.2,
                  temporary         >= 1.1     && < 1.4,
                  time              >= 1.5     && < 1.15,
                  xml               >= 1.3.12  && < 1.4,
                  zip-archive       >= 0.4.3   && < 0.5
  other-modules:  Tests.Old
                  Tests.Command
                  Tests.Helpers
                  Tests.Shared
                  Tests.MediaBag
                  Tests.XML
                  Tests.Readers.LaTeX
                  Tests.Readers.HTML
                  Tests.Readers.JATS
                  Tests.Readers.Jira
                  Tests.Readers.Markdown
                  Tests.Readers.Org
                  Tests.Readers.Org.Block
                  Tests.Readers.Org.Block.CodeBlock
                  Tests.Readers.Org.Block.Figure
                  Tests.Readers.Org.Block.Header
                  Tests.Readers.Org.Block.List
                  Tests.Readers.Org.Block.Table
                  Tests.Readers.Org.Directive
                  Tests.Readers.Org.Inline
                  Tests.Readers.Org.Inline.Citation
                  Tests.Readers.Org.Inline.Note
                  Tests.Readers.Org.Inline.Smart
                  Tests.Readers.Org.Meta
                  Tests.Readers.Org.Shared
                  Tests.Readers.RST
                  Tests.Readers.RTF
                  Tests.Readers.Docx
                  Tests.Readers.ODT
                  Tests.Readers.Txt2Tags
                  Tests.Readers.EPUB
                  Tests.Readers.Muse
                  Tests.Readers.Creole
                  Tests.Readers.Man
                  Tests.Readers.Mdoc
                  Tests.Readers.FB2
                  Tests.Readers.Pod
                  Tests.Readers.DokuWiki
                  Tests.Writers.Native
                  Tests.Writers.ConTeXt
                  Tests.Writers.DocBook
                  Tests.Writers.HTML
                  Tests.Writers.JATS
                  Tests.Writers.Jira
                  Tests.Writers.Markdown
                  Tests.Writers.Org
                  Tests.Writers.Plain
                  Tests.Writers.AsciiDoc
                  Tests.Writers.LaTeX
                  Tests.Writers.Docx
                  Tests.Writers.RST
                  Tests.Writers.TEI
                  Tests.Writers.Markua
                  Tests.Writers.Muse
                  Tests.Writers.FB2
                  Tests.Writers.Powerpoint
                  Tests.Writers.OOXML
                  Tests.Writers.Ms
                  Tests.Writers.AnnotatedTable

benchmark benchmark-pandoc
  import:          common-executable
  type:            exitcode-stdio-1.0
  main-is:         benchmark-pandoc.hs
  hs-source-dirs:  benchmark
  build-depends:   bytestring,
                   tasty-bench >= 0.4     && <= 0.5,
                   mtl         >= 2.2     && < 2.4,
                   text        >= 1.1.1.0 && < 2.2,
                   deepseq
  -- we increase heap size to avoid benchmarking garbage collection:
  ghc-options:     -rtsopts -with-rtsopts=-A8m -threaded<|MERGE_RESOLUTION|>--- conflicted
+++ resolved
@@ -535,11 +535,7 @@
                  syb                   >= 0.1      && < 0.8,
                  tagsoup               >= 0.14.6   && < 0.15,
                  temporary             >= 1.1      && < 1.4,
-<<<<<<< HEAD
-                 texmath               >= 0.12.9   && < 0.13,
-=======
                  texmath               >= 0.12.10  && < 0.13,
->>>>>>> 379bc43c
                  text                  >= 1.1.1.0  && < 2.2,
                  text-conversions      >= 0.3      && < 0.4,
                  time                  >= 1.5      && < 1.15,
