--- conflicted
+++ resolved
@@ -29,11 +29,7 @@
   trigger_type: manual
   timeout_in: 90m
   arm_container:
-<<<<<<< HEAD
-    image: quay.io/benz0li/ghc-musl:9.8-int-native
-=======
     image: quay.io/benz0li/ghc-musl:9.8
->>>>>>> 379bc43c
     cpu: 4
     memory: 12G
   env:
@@ -59,11 +55,7 @@
   trigger_type: manual
   timeout_in: 90m
   container:
-<<<<<<< HEAD
-    image: quay.io/benz0li/ghc-musl:9.8-int-native
-=======
     image: quay.io/benz0li/ghc-musl:9.8
->>>>>>> 379bc43c
     cpu: 4
     memory: 12G
   env:
